#include "core/trainer.hpp"
#include "core/fast_rasterizer.hpp"
#include "core/rasterizer.hpp"
#include "kernels/fused_ssim.cuh"
#include <ATen/cuda/CUDAEvent.h>
#include <atomic>
#include <chrono>
#include <cuda_runtime.h>
#include <expected>
#include <memory>
#include <numeric>
#include <print>
#include "core/rasterizer_autograd.hpp"

namespace gs {

    std::expected<void, std::string> Trainer::initialize_bilateral_grid() {
        if (!params_.optimization.use_bilateral_grid) {
            return {};
        }

        try {
            bilateral_grid_ = std::make_unique<gs::BilateralGrid>(
                train_dataset_size_,
                params_.optimization.bilateral_grid_X,
                params_.optimization.bilateral_grid_Y,
                params_.optimization.bilateral_grid_W);

            bilateral_grid_optimizer_ = std::make_unique<torch::optim::Adam>(
                std::vector<torch::Tensor>{bilateral_grid_->parameters()},
                torch::optim::AdamOptions(params_.optimization.bilateral_grid_lr)
                    .eps(1e-15));

            return {};
        } catch (const std::exception& e) {
            return std::unexpected(std::format("Failed to initialize bilateral grid: {}", e.what()));
        }
    }

    std::expected<torch::Tensor, std::string> Trainer::compute_photometric_loss(
        const RenderOutput& render_output,
        const torch::Tensor& gt_image,
        const SplatData& splatData,
        const param::OptimizationParameters& opt_params) {

        try {
            // Ensure images have same dimensions
            torch::Tensor rendered = render_output.image;
            torch::Tensor gt = gt_image;

            // Ensure both tensors are 4D (batch, height, width, channels)
            rendered = rendered.dim() == 3 ? rendered.unsqueeze(0) : rendered;
            gt = gt.dim() == 3 ? gt.unsqueeze(0) : gt;

            TORCH_CHECK(rendered.sizes() == gt.sizes(),
                        "ERROR: size mismatch – rendered ", rendered.sizes(),
                        " vs. ground truth ", gt.sizes());

            // Base loss: L1 + SSIM
            auto l1_loss = torch::l1_loss(rendered, gt);
            auto ssim_loss = 1.f - fused_ssim(rendered, gt, "valid", /*train=*/true);
            torch::Tensor loss = (1.f - opt_params.lambda_dssim) * l1_loss +
                                 opt_params.lambda_dssim * ssim_loss;
            return loss;
        } catch (const std::exception& e) {
            return std::unexpected(std::format("Error computing photometric loss: {}", e.what()));
        }
    }
    // Place this new static function inside trainer.cpp

    /**
     * @brief Applies a penalty based on the final rendered alpha channel of the image.
     *
     * This method penalizes pixels inside the mask that are semi-transparent and
     * pixels outside the mask that have any opacity. It's a more direct approach
     * than the splat-based penalty.
     *
     * @param base_loss The pre-computed photometric loss.
     * @param rendered_alpha The final accumulated alpha channel from the rasterizer [H, W].
     * @param weights The float weight map, where values > 0.5 define the ROI.
     * @param w The global weight multiplier for this penalty.
     * @param kIn The weight for penalizing transparency INSIDE the mask.
     * @param kOut The weight for penalizing opacity OUTSIDE the mask.
     * @return torch::Tensor The loss with the pixel-based opacity penalty added.
     */
    static torch::Tensor pixelBasedOpacityPenalty(const torch::Tensor& base_loss,
                                                  const torch::Tensor& rendered_alpha,
                                                  const torch::Tensor& weights,
                                                  const float w) {
        
        const float kOut = 0.333f;
        const float kIn =  0.667f;

        // Convert the float weight map to a clean boolean mask
        auto bool_mask = (weights > 0.5f);

        // 1. Penalty for being transparent INSIDE the mask
        // (1.0 - alpha) is high where pixels are transparent.
        // We multiply by the boolean mask to only consider pixels inside the ROI.
        auto inside_penalty_map = (1.0f - rendered_alpha) * bool_mask;

        // 2. Penalty for being opaque OUTSIDE the mask
        // `alpha` is high where pixels are opaque.
        // We multiply by the inverted mask to only consider pixels outside the ROI.
        auto outside_penalty_map = rendered_alpha * (~bool_mask);

        // 3. Combine and normalize the penalties
        // We sum the penalty over all pixels and normalize by the total number of pixels.
        float num_pixels = static_cast<float>(rendered_alpha.numel());
        auto total_penalty = w * (kIn * inside_penalty_map.sum() + kOut * outside_penalty_map.sum()) / num_pixels;

        // 4. Add the penalty to the base loss
        // For pixel-based losses, adding is often more stable than multiplying.
        //return base_loss + 0.01 * total_penalty;
        
        return (base_loss * (1.0f + total_penalty)) + (1e-2f * total_penalty);
    }

    /**
     * @brief Applies a penalty to guide splat opacity based on an attention mask.
     * @param base_loss The pre-computed photometric loss.
     * @param out The RenderOutput from the rasterizer.
     * @param weights The float weight map, where values > 0.5 define the ROI.
     * @param opacities_alpha The opacity alpha values (0-1) from get_opacity().
     * @param w The global weight multiplier for this penalty.
     */
    static torch::Tensor outsideMaskOpacityPenalty(const torch::Tensor& base_loss,
                                                   const RenderOutput& out,
                                                   const torch::Tensor& weights,
                                                   const torch::Tensor& opacities_alpha,
                                                   float w) {
        if (w == 0.0f) {
            return base_loss;
        }
        if (!weights.defined() || !out.means2d.defined() || !out.radii.defined()) {
            return base_loss;
        }

        torch::Tensor visible_mask = (out.radii > 0.0f);
        if (!visible_mask.any().item<bool>()) {
            return base_loss;
        }
        auto visible_indices = visible_mask.nonzero().squeeze(-1);
        auto xy = out.means2d.index({visible_indices});

        auto alpha = opacities_alpha.index({visible_indices});

        const int W = out.width, H = out.height;
        auto x = torch::round(xy.select(1, 0)).to(torch::kLong).clamp(0, W - 1);
        auto y = torch::round(xy.select(1, 1)).to(torch::kLong).clamp(0, H - 1);
        auto linear_indices = y * W + x;

        auto bool_mask = (weights > 0.5f);
        auto is_in_mask = bool_mask.to(torch::kFloat32).flatten();
        auto is_in = is_in_mask.index({linear_indices});
        auto is_out = 1.0f - is_in;

        const float kOut = 2.0f;
        const float kIn = 0.02f;
        auto outside_penalty = alpha * is_out;
        auto inside_penalty = (1.0f - alpha) * is_in;

        auto combined_penalty = w * (kOut * outside_penalty + kIn * inside_penalty);
        auto mean_penalty = combined_penalty.mean();
        
        return (base_loss * (1.0f + mean_penalty)) + (1e-5f*mean_penalty);
    }

    std::expected<torch::Tensor, std::string> Trainer::compute_photometric_loss(const RenderOutput& render_output,
                                                    const torch::Tensor& gt_image,
                                                    const torch::Tensor& weights,
                                                    const float outOfMaskAlphaPenalty,
                                                    const SplatData& splatData,
                                                    const param::OptimizationParameters& opt_params) {

        if (!weights.defined() || weights.numel() == 0) {
            // fallback to the previous mode
            return compute_photometric_loss(render_output, gt_image, splatData, opt_params);
        }

        try {
            // Ensure images have same dimensions
            torch::Tensor rendered = render_output.image;
            torch::Tensor gt = gt_image;

            // Ensure both tensors are 4D (batch, height, width, channels)
            rendered = rendered.dim() == 3 ? rendered.unsqueeze(0) : rendered;
            gt = gt.dim() == 3 ? gt.unsqueeze(0) : gt;

            const int Height = rendered.size(2);
            const int Width = rendered.size(3);
            TORCH_CHECK(rendered.sizes() == gt.sizes(), "ERROR: size mismatch - rendered ", rendered.sizes(), " vs. ground truth ", gt.sizes());
            TORCH_CHECK((Height == weights.size(1) && Width == weights.size(2)),
                        "ERROR: size mismatch - rendered ", rendered.sizes(), " vs. mask ", weights.sizes());

            torch::Tensor W = weights;

            // Pixel-wise L1 map and weighted L1 loss
            auto l1_map = torch::abs(rendered - gt).mean(/*dim=*/1); // Resultado: [B, H, W]
            auto wSum = W.sum().clamp_min(1e-6f);
            auto l1_loss = (l1_map * W).sum() / wSum;

            // 2) pixel-wise SSIM map and weighted SSIM loss
            
            // Compute the SSIM map. Using "valid" padding results in a smaller map.
            auto ssim_map = fused_ssim_map(rendered, gt, "valid", /*train=*/true);

            // Manually crop the weight map `W` to match the `ssim_map` dimensions.
            namespace I = torch::indexing;

            // Get original and target dimensions.
            const int orig_h = W.size(-2);
            const int orig_w = W.size(-1);
            const int target_h = ssim_map.size(-2);
            const int target_w = ssim_map.size(-1);

            // Calculate offsets for a centered crop.
            const int crop_h_start = (orig_h - target_h) / 2;
            const int crop_w_start = (orig_w - target_w) / 2;

            // Apply the crop using tensor slicing.
            torch::Tensor W_cropped = W.index({I::Slice(),
                                                I::Slice(crop_h_start, crop_h_start + target_h),
                                                I::Slice(crop_w_start, crop_w_start + target_w)});
            // Compute the weighted SSIM loss.
            auto ssim_loss_map = 1.0f - ssim_map;

            // Normalize by the sum of the cropped weights for correct loss scaling.
            auto W_cropped_sum = W_cropped.sum().clamp_min(1e-6f);
            auto ssim_loss = (ssim_loss_map * W_cropped).sum() / W_cropped_sum;

            // 3) combined loss
            auto loss = (1.0f - opt_params.lambda_dssim) * l1_loss + opt_params.lambda_dssim * ssim_loss;
            
        
            if (outOfMaskAlphaPenalty > 0) {
                if (!render_output.image.defined() || render_output.image.numel() == 0) {
                    printf("Image failed!\n");
                } else if (!render_output.alpha.defined() || render_output.alpha.numel() == 0) {
                    //printf("Alpha failed!\n");
                }
                else {
                    /* auto opacity = splatData.get_opacity();
                    loss = outsideMaskOpacityPenalty(loss,
                                                    render_output,
                                                    weights,
                                                    opacity,
                                                    outOfMaskAlphaPenalty);*/

                    loss = pixelBasedOpacityPenalty(loss,
                                                    render_output.alpha.squeeze(0), // Squeeze to [H, W] if needed
                                                    weights,
                                                    outOfMaskAlphaPenalty);
                }
            }
        

            return loss;
        } catch (const std::exception& e) {
            return std::unexpected(std::format("Error computing photometric loss: {}", e.what()));
        }
    }

    std::expected<torch::Tensor, std::string> Trainer::compute_scale_reg_loss(
        const SplatData& splatData,
        const param::OptimizationParameters& opt_params) {

        try {
            if (opt_params.scale_reg > 0.0f) {
                auto scale_l1 = splatData.get_scaling().mean();
                return opt_params.scale_reg * scale_l1;
            }
            return torch::zeros({1}, torch::kFloat32).requires_grad_();
        } catch (const std::exception& e) {
            return std::unexpected(std::format("Error computing scale regularization loss: {}", e.what()));
        }
    }

    std::expected<torch::Tensor, std::string> Trainer::compute_opacity_reg_loss(
        const SplatData& splatData,
        const param::OptimizationParameters& opt_params) {

        try {
            if (opt_params.opacity_reg > 0.0f) {
                auto opacity_l1 = splatData.get_opacity().mean();
                return opt_params.opacity_reg * opacity_l1;
            }
            return torch::zeros({1}, torch::kFloat32).requires_grad_();
        } catch (const std::exception& e) {
            return std::unexpected(std::format("Error computing opacity regularization loss: {}", e.what()));
        }
    }

    std::expected<torch::Tensor, std::string> Trainer::compute_bilateral_grid_tv_loss(
        const std::unique_ptr<gs::BilateralGrid>& bilateral_grid,
        const param::OptimizationParameters& opt_params) {

        try {
            if (opt_params.use_bilateral_grid) {
                return opt_params.tv_loss_weight * bilateral_grid->tv_loss();
            }
            return torch::zeros({1}, torch::kFloat32).requires_grad_();
        } catch (const std::exception& e) {
            return std::unexpected(std::format("Error computing bilateral grid TV loss: {}", e.what()));
        }
    }

    Trainer::Trainer(std::shared_ptr<CameraDataset> dataset,
                     std::unique_ptr<IStrategy> strategy,
                     const param::TrainingParameters& params)
        : strategy_(std::move(strategy)),
          params_(params) {

        if (!torch::cuda::is_available()) {
            throw std::runtime_error("CUDA is not available – aborting.");
        }

        // Handle dataset split based on evaluation flag
        if (params.optimization.enable_eval) {
            // Create train/val split
            train_dataset_ = std::make_shared<CameraDataset>(
                dataset->get_cameras(), params.dataset, CameraDataset::Split::TRAIN);
            val_dataset_ = std::make_shared<CameraDataset>(
                dataset->get_cameras(), params.dataset, CameraDataset::Split::VAL);

            std::println("Created train/val split: {} train, {} val images",
                         train_dataset_->size().value(),
                         val_dataset_->size().value());
        } else {
            // Use all images for training
            train_dataset_ = dataset;
            val_dataset_ = nullptr;

            std::println("Using all {} images for training (no evaluation)",
                         train_dataset_->size().value());
        }

        train_dataset_size_ = train_dataset_->size().value();

        strategy_->initialize(params.optimization);

        // Initialize bilateral grid if enabled
        if (auto result = initialize_bilateral_grid(); !result) {
            throw std::runtime_error(result.error());
        }

        background_ = torch::tensor({0.f, 0.f, 0.f}, torch::TensorOptions().dtype(torch::kFloat32).device(torch::kCUDA));

        // Create progress bar based on headless flag
        if (params.optimization.headless) {
            progress_ = std::make_unique<TrainingProgress>(
                params.optimization.iterations,
                /*update_frequency=*/100);
        }

        // Initialize the evaluator - it handles all metrics internally
        evaluator_ = std::make_unique<metrics::MetricsEvaluator>(params);

        // setup camera cache
        for (const auto& cam : dataset->get_cameras()) {
            m_cam_id_to_cam[cam->uid()] = cam;
        }

        // Print render mode configuration
        std::println("Render mode: {}", params.optimization.render_mode);
        std::println("Visualization: {}", params.optimization.headless ? "disabled" : "enabled");
        std::println("Strategy: {}", params.optimization.strategy);
    }

    Trainer::~Trainer() {
        // Ensure training is stopped
        stop_requested_ = true;

        // Wait for callback to finish if busy
        if (callback_busy_.load()) {
            callback_stream_.synchronize();
        }
        // unsubscribe - because when the event emits while class destroyed we get crash
        gs::event::bus().remove<gs::events::internal::TrainingReadyToStart>(train_started_handle_);
    }

    void Trainer::handle_control_requests(int iter, std::stop_token stop_token) {
        // Check stop token first
        if (stop_token.stop_requested()) {
            stop_requested_ = true;
            return;
        }

        // Handle pause/resume
        if (pause_requested_.load() && !is_paused_.load()) {
            is_paused_ = true;
            if (progress_) {
                progress_->pause();
            }
            std::println("\nTraining paused at iteration {}", iter);
            std::println("Click 'Resume Training' to continue.");
        } else if (!pause_requested_.load() && is_paused_.load()) {
            is_paused_ = false;
            if (progress_) {
                progress_->resume(iter, current_loss_.load(), static_cast<int>(strategy_->get_model().size()));
            }
            std::println("\nTraining resumed at iteration {}", iter);
        }

        // Handle save request
        if (save_requested_.exchange(false)) {
            std::println("\nSaving checkpoint at iteration {}...", iter);
            auto checkpoint_path = params_.dataset.output_path / "checkpoints";
            strategy_->get_model().save_ply(checkpoint_path, iter, /*join=*/true);
            std::println("Checkpoint saved to {}", checkpoint_path.string());

            // Emit checkpoint saved event
            events::state::CheckpointSaved{
                .iteration = iter,
                .path = checkpoint_path}
                .emit();
        }

        // Handle stop request - this permanently stops training
        if (stop_requested_.load()) {
            std::println("\nStopping training permanently at iteration {}...", iter);
            std::println("Saving final model...");
            strategy_->get_model().save_ply(params_.dataset.output_path, iter, /*join=*/true);
            is_running_ = false;
        }
    }

    std::expected<Trainer::StepResult, std::string> Trainer::train_step(
        int iter,
        Camera* cam,
        torch::Tensor gt_image,
        torch::Tensor weights,
        RenderMode render_mode,
        bool out_of_mask_penalty,
        std::stop_token stop_token) {

        try {
            if (cam->radial_distortion().numel() != 0 ||
                cam->tangential_distortion().numel() != 0) {
                return std::unexpected("Training on cameras with distortion is not supported yet.");
            }
            if (cam->camera_model_type() != gsplat::CameraModelType::PINHOLE) {
                return std::unexpected("Training on cameras with non-pinhole model is not supported yet.");
            }

            current_iteration_ = iter;

            // Check control requests at the beginning
            handle_control_requests(iter, stop_token);

            // If stop requested, return Stop
            if (stop_requested_.load() || stop_token.stop_requested()) {
                return StepResult::Stop;
            }

            // If paused, wait
            while (is_paused_.load() && !stop_requested_.load() && !stop_token.stop_requested()) {
                std::this_thread::sleep_for(std::chrono::milliseconds(100));
                handle_control_requests(iter, stop_token);
            }

            // Check stop again after potential pause
            if (stop_requested_.load() || stop_token.stop_requested()) {
                return StepResult::Stop;
            }

            // Use the render mode from parameters
            RenderOutput r_output = fast_rasterize(*cam, strategy_->get_model(), background_);

            // Apply bilateral grid if enabled
            if (bilateral_grid_ && params_.optimization.use_bilateral_grid) {
                r_output.image = bilateral_grid_->apply(r_output.image, cam->uid());
            }

<<<<<<< HEAD
            strategy_->pre_backward(r_output);

            // Compute loss using the factored-out function
            std::expected<torch::Tensor, std::string> loss_result;
            const int total_iters = params_.optimization.iterations;


            
            const int warmup_end_iter = total_iters * 0.1f;
            const int full_penalty_end_iter = total_iters * 0.5f;
            const int decay_end_iter = total_iters * 0.8f;

            if (!weights.defined() || iter < warmup_end_iter) {
                loss_result = compute_photometric_loss( r_output,
                                                        gt_image,
                                                        strategy_->get_model(),
                                                        params_.optimization);
            } 
            else {

                float current_penalty_w = 0.0f;
                if (out_of_mask_penalty) {
                    if (iter <= full_penalty_end_iter) {
                        current_penalty_w = 1;
                    } else if (iter < decay_end_iter) {
                        const int decay_start_iter = full_penalty_end_iter;
                        const int decay_duration = decay_end_iter - decay_start_iter;
                        const float decay_progress = static_cast<float>(iter - decay_start_iter) / decay_duration;
                        current_penalty_w = 1.0f - decay_progress;
                    }
                }

                loss_result = compute_photometric_loss( r_output,
=======
            // Compute losses using the factored-out functions
            auto loss_result = compute_photometric_loss(r_output,
>>>>>>> ddd3abf8
                                                        gt_image,
                                                        weights,
                                                        current_penalty_w,
                                                        strategy_->get_model(),
                                                        params_.optimization);
            }
            
            if (!loss_result) {
                return std::unexpected(loss_result.error());
            }

            torch::Tensor loss = *loss_result;
            loss.backward();
            float loss_value = loss.item<float>();

            // Scale regularization loss
            auto scale_loss_result = compute_scale_reg_loss(strategy_->get_model(), params_.optimization);
            if (!scale_loss_result) {
                return std::unexpected(scale_loss_result.error());
            }
            loss = *scale_loss_result;
            loss.backward();
            loss_value += loss.item<float>();

            // Opacity regularization loss
            auto opacity_loss_result = compute_opacity_reg_loss(strategy_->get_model(), params_.optimization);
            if (!opacity_loss_result) {
                return std::unexpected(opacity_loss_result.error());
            }
            loss = *opacity_loss_result;
            loss.backward();
            loss_value += loss.item<float>();

            // Bilateral grid TV loss
            auto tv_loss_result = compute_bilateral_grid_tv_loss(bilateral_grid_, params_.optimization);
            if (!tv_loss_result) {
                return std::unexpected(tv_loss_result.error());
            }
            loss = *tv_loss_result;
            loss.backward();
            loss_value += loss.item<float>();

            // Store the loss value immediately
            current_loss_ = loss_value;

            // Update progress synchronously if needed
            if (progress_) {
                progress_->update(iter, loss_value,
                                  static_cast<int>(strategy_->get_model().size()),
                                  strategy_->is_refining(iter));
            }

            // Emit training progress event (throttled to reduce GUI updates)
            if (iter % 10 == 0 || iter == 1) { // Only update every 10 iterations
                events::state::TrainingProgress{
                    .iteration = iter,
                    .loss = loss_value,
                    .num_gaussians = static_cast<int>(strategy_->get_model().size()),
                    .is_refining = strategy_->is_refining(iter)}
                    .emit();
            }

            {
                torch::NoGradGuard no_grad;

                // Lock for writing during parameter updates
                {
                    std::unique_lock<std::shared_mutex> lock(render_mutex_);

                    // Execute strategy post-backward and step
                    strategy_->post_backward(iter, r_output);
                    strategy_->step(iter);

                    if (params_.optimization.use_bilateral_grid) {
                        bilateral_grid_optimizer_->step();
                        bilateral_grid_optimizer_->zero_grad(true);
                    }

                    // Emit model updated event
                    events::state::ModelUpdated{
                        .iteration = iter,
                        .num_gaussians = static_cast<size_t>(strategy_->get_model().size())}
                        .emit();
                }

                // Clean evaluation - let the evaluator handle everything
                if (evaluator_->is_enabled() && evaluator_->should_evaluate(iter)) {
                    evaluator_->print_evaluation_header(iter);
                    auto metrics = evaluator_->evaluate(iter,
                                                        strategy_->get_model(),
                                                        val_dataset_,
                                                        background_);
                    std::println("{}", metrics.to_string());
                }

                // Save model at specified steps
                if (!params_.optimization.skip_intermediate_saving) {
                    for (size_t save_step : params_.optimization.save_steps) {
                        if (iter == static_cast<int>(save_step) && iter != params_.optimization.iterations) {
                            const bool join_threads = (iter == params_.optimization.save_steps.back());
                            auto save_path = params_.dataset.output_path;
                            strategy_->get_model().save_ply(save_path, iter, /*join=*/join_threads);

                            // Emit checkpoint saved event
                            events::state::CheckpointSaved{
                                .iteration = iter,
                                .path = save_path}
                                .emit();
                        }
                    }
                }
            }

            // Return Continue if we should continue training
            if (iter < params_.optimization.iterations && !stop_requested_.load() && !stop_token.stop_requested()) {
                return StepResult::Continue;
            } else {
                return StepResult::Stop;
            }

        } catch (const std::exception& e) {
            return std::unexpected(std::format("Training step failed: {}", e.what()));
        }
    }

    std::expected<void, std::string> Trainer::train(std::stop_token stop_token) {
        is_running_ = false;
        training_complete_ = false;

        // Event-based ready signaling
        if (!params_.optimization.headless) {
            std::atomic<bool> ready{false};

            // Subscribe temporarily to start signal
            train_started_handle_ = events::internal::TrainingReadyToStart::when([&ready](const auto&) {
                ready = true;
            });

            // Signal we're ready
            events::internal::TrainerReady{}.emit();

            // Wait for start signal
            while (!ready.load() && !stop_token.stop_requested()) {
                std::this_thread::sleep_for(std::chrono::milliseconds(50));
            }
        }

        is_running_ = true; // Now we can start

        try {
            int iter = 1;
            const int num_workers = 16;
            const RenderMode render_mode = stringToRenderMode(params_.optimization.render_mode);

            if (progress_) {
                progress_->update(iter, current_loss_.load(),
                                  static_cast<int>(strategy_->get_model().size()),
                                  strategy_->is_refining(iter));
            }

            // Use infinite dataloader to avoid epoch restarts
            auto train_dataloader = create_infinite_dataloader_from_dataset(train_dataset_, num_workers);
            auto loader = train_dataloader->begin();

            // Single loop without epochs
            while (iter <= params_.optimization.iterations) {
                if (stop_token.stop_requested() || stop_requested_.load()) {
                    break;
                }

                // Wait for previous callback if still running
                if (callback_busy_.load()) {
                    callback_stream_.synchronize();
                }

                auto& batch = *loader;
                auto camera_with_image = batch[0].data;
                Camera* cam = camera_with_image.camera;
                torch::Tensor gt_image = std::move(camera_with_image.image).to(torch::kCUDA, /*non_blocking=*/true);


                std::expected<Trainer::StepResult, std::string> step_result;
                if (!params_.optimization.use_attention_mask || !camera_with_image.attentionMask.defined()) {
                    step_result = train_step(iter, cam, gt_image, torch::Tensor(), render_mode, false, stop_token);
                } else {
                    torch::Tensor attention_image = std::move(camera_with_image.attentionMask);
                    bool out_of_mask_penalty = true;
                    step_result = train_step(iter, cam, gt_image, attention_image, render_mode, out_of_mask_penalty, stop_token);
                }

                
                if (!step_result) {
                    return std::unexpected(step_result.error());
                }

                if (*step_result == StepResult::Stop) {
                    break;
                }

                // Launch callback for async progress update (except first iteration)
                if (iter > 1 && callback_) {
                    callback_busy_ = true;
                    auto err = cudaLaunchHostFunc(
                        callback_stream_.stream(),
                        [](void* self) {
                            auto* trainer = static_cast<Trainer*>(self);
                            if (trainer->callback_) {
                                trainer->callback_();
                            }
                            trainer->callback_busy_ = false;
                        },
                        this);
                    if (err != cudaSuccess) {
                        std::cerr << "Warning: Failed to launch callback: " << cudaGetErrorString(err) << std::endl;
                        callback_busy_ = false;
                    }
                }

                ++iter;
                ++loader;
            }

            // Ensure callback is finished before final save
            if (callback_busy_.load()) {
                callback_stream_.synchronize();
            }

            training_complete:
                if (params_.optimization.use_attention_mask)
                    prune_after_training(0.8);
            
            // Final save if not already saved by stop request
            if (!stop_requested_.load() && !stop_token.stop_requested()) {
                auto final_path = params_.dataset.output_path;
                strategy_->get_model().save_ply(final_path, iter, /*join=*/true);

                // Emit final checkpoint saved event
                events::state::CheckpointSaved{
                    .iteration = iter,
                    .path = final_path}
                    .emit();

                events::notify::Log{
                    .level = events::notify::Log::Level::Info,
                    .message = std::format("Training completed. Final model saved at iteration {}", iter),
                    .source = "Trainer"}
                    .emit();
            }

            if (progress_) {
                progress_->complete();
            }
            evaluator_->save_report();
            if (progress_) {
                progress_->print_final_summary(static_cast<int>(strategy_->get_model().size()));
            }
            
            is_running_ = false;
            training_complete_ = true;

            return {};

        } catch (const std::exception& e) {
            is_running_ = false;
            return std::unexpected(std::format("Training failed: {}", e.what()));
        }
    }

    std::shared_ptr<const Camera> Trainer::getCamById(int camId) const {
        const auto it = m_cam_id_to_cam.find(camId);
        if (it == m_cam_id_to_cam.end()) {
            std::cerr << "error: getCamById - could not find cam with cam id " << camId << std::endl;
            return nullptr;
        }
        return it->second;
    }

    std::vector<std::shared_ptr<const Camera>> Trainer::getCamList() const {

        std::vector<std::shared_ptr<const Camera>> cams;
        cams.reserve(m_cam_id_to_cam.size());
        for (auto& [key, value] : m_cam_id_to_cam) {
            cams.push_back(value);
        }

        return cams;
    }

    void Trainer::prune_after_training(float threshold) {
        torch::NoGradGuard no_grad;

        // 0) Access current Gaussian model
        SplatData& model = strategy_->get_model();
        const int64_t N = model.get_means().size(0);
        if (N == 0)
            return;

        // 1) Allocate vote buffers on GPU
        torch::Tensor pos = torch::zeros({N}, torch::kInt32).cuda(); // positive votes
        torch::Tensor tot = torch::zeros({N}, torch::kInt32).cuda(); // total votes

        // 2) Build the same DataLoader you already use (mask comes from batch.data.attentionMask)
        std::cout << "Optimized pruning (projection-only): Using DataLoader..." << std::endl;
        auto pruning_dataloader = torch::data::make_data_loader(
            *train_dataset_,
            torch::data::samplers::SequentialSampler(train_dataset_->size().value()),
            torch::data::DataLoaderOptions().batch_size(1).workers(4) // keep your current setting
        );

        // 3) Prepare model tensors once (CUDA)
        auto means3D = model.get_means();      // [N,3], CUDA
        auto scales = model.get_scaling();     // [N,3], CUDA
        auto rotations = model.get_rotation(); // [N,4] or [N,3x3], CUDA
        auto opacities = model.get_opacity();  // [N] or [N,1], CUDA / may be undefined but Tensor

        if (opacities.defined() && opacities.dim() == 2 && opacities.size(-1) == 1) {
            opacities = opacities.squeeze(-1);
        }

        // Projection numeric constants (keep in sync with rasterizer)
        const float eps2d = 0.3f;
        const float near_plane = 0.01f;
        const float far_plane = 10000.0f;
        const float radius_clip = 0.0f;
        const float scaling_mod = 1.0f;

        std::cout << "Optimized pruning: Fetched..." << std::endl;
        int index = 1;

        for (auto& batch : *pruning_dataloader) {
            // Progress heartbeat
            printf("\rPrunning image %i", index++);
            fflush(stdout);

            // 3.a) Unpack camera and attention mask from your batch
            auto camera_with_data = batch[0].data;
            Camera* cam = camera_with_data.camera;
            torch::Tensor float_weight_map = camera_with_data.attentionMask;
            if (!cam || !float_weight_map.defined()) {
                continue;
            }

            // Make a [H,W] boolean mask on CPU
            auto bool_mask_3d = (float_weight_map > 0.5f); // [1,H,W] or [H,W]
            auto bool_mask = (bool_mask_3d.dim() == 3 && bool_mask_3d.size(0) == 1)
                                 ? bool_mask_3d.squeeze(0)
                                 : bool_mask_3d;
            TORCH_CHECK(bool_mask.dim() == 2, "Attention mask must be [H,W] or [1,H,W]");
            bool_mask = bool_mask.contiguous(); // CPU bool [H,W]

            const int H = static_cast<int>(bool_mask.size(0));
            const int W = static_cast<int>(bool_mask.size(1));

            // 3.b) Camera tensors (CUDA)
            auto viewmat = cam->world_view_transform().to(torch::kCUDA); // [1,4,4]
            auto K = cam->K().to(torch::kCUDA);                          // [1,3,3] or [3,3]

            // Prefer camera's declared image size for projection
            const int image_width = static_cast<int>(cam->image_width());
            const int image_height = static_cast<int>(cam->image_height());

            // 3.c) Projection-only (no rendering)
            auto proj_settings = torch::tensor(
                {static_cast<float>(image_width),
                 static_cast<float>(image_height),
                 eps2d, near_plane, far_plane, radius_clip, scaling_mod},
                torch::TensorOptions().dtype(torch::kFloat32).device(torch::kCUDA));

            // NOTE: This lives in the same namespace (gs) – call without "gs::" prefix,
            // exactly like in rasterizer.cpp.
            auto proj_out = ProjectionFunction::apply(
                means3D, rotations, scales, opacities, viewmat, K, proj_settings);

            torch::Tensor radii2 = proj_out[0];  // [1,N,2] or [N,2]
            torch::Tensor means2d = proj_out[1]; // [1,N,2] or [N,2]

            if (!radii2.defined() || !means2d.defined()) {
                printf("radii2 or means2d failed\n");
                continue; // Projection failed, skip gracefully
            }
            if (radii2.dim() == 3 && radii2.size(0) == 1)
                radii2 = radii2.squeeze(0);
            if (means2d.dim() == 3 && means2d.size(0) == 1)
                means2d = means2d.squeeze(0);

            // 3.d) Visibility: positive projected radius
            torch::Tensor visible;
            if (radii2.dim() == 2 && radii2.size(1) >= 1) {
                visible = (radii2 > 0.0f).all(-1); // [N]
            } else if (radii2.dim() == 1) {
                visible = (radii2 > 0.0f);
            } else {
                continue;
            }
            if (!visible.any().item<bool>())
                continue;

            auto idx = visible.nonzero().squeeze(); // [M], CUDA

            // 3.e) Gather 2D positions (CPU) and vote on the CPU mask
            auto xy_cuda = means2d.index({idx}); // [M,2], CUDA
            auto xy = xy_cuda.detach().to(torch::kCPU);

            // Round and clamp to mask bounds
            auto x = torch::round(xy.select(1, 0)).to(torch::kLong).clamp(0, W - 1);
            auto y = torch::round(xy.select(1, 1)).to(torch::kLong).clamp(0, H - 1);
            auto lin = y * W + x; // [M], CPU long

            // Sample mask and accumulate votes
            auto white_cpu = bool_mask.flatten().index({lin});                  // CPU bool
            auto white_i32_cuda = white_cpu.to(torch::kInt32).to(torch::kCUDA); // CUDA int32

            pos.index_add_(0, idx, white_i32_cuda);
            tot.index_add_(0, idx, torch::ones_like(white_i32_cuda, torch::kInt32));
        }

        // Newline after progress
        printf("\n");

        // 4) Final pruning by vote ratio
        const int min_visibility_count = 3;
        auto tot_safe = tot.to(torch::kFloat32).clamp_min(1.0f);
        auto ratio = pos.to(torch::kFloat32) / tot_safe;

        auto keep_mask = (tot >= min_visibility_count) & (ratio >= threshold);

        const int removed = (keep_mask == 0).sum().item<int>();
        model.filterByMask(keep_mask);

        std::cout << "[Trainer] prune_after_training (projection-only): removed "
                  << removed << " / " << N << " splats (thr=" << threshold
                  << ", min_vis=" << min_visibility_count << ")\n";
    }
} // namespace gs<|MERGE_RESOLUTION|>--- conflicted
+++ resolved
@@ -472,27 +472,21 @@
                 r_output.image = bilateral_grid_->apply(r_output.image, cam->uid());
             }
 
-<<<<<<< HEAD
-            strategy_->pre_backward(r_output);
-
             // Compute loss using the factored-out function
             std::expected<torch::Tensor, std::string> loss_result;
+            
             const int total_iters = params_.optimization.iterations;
-
-
-            
             const int warmup_end_iter = total_iters * 0.1f;
-            const int full_penalty_end_iter = total_iters * 0.5f;
-            const int decay_end_iter = total_iters * 0.8f;
 
             if (!weights.defined() || iter < warmup_end_iter) {
-                loss_result = compute_photometric_loss( r_output,
+                loss_result = compute_photometric_loss(r_output,
                                                         gt_image,
                                                         strategy_->get_model(),
                                                         params_.optimization);
             } 
             else {
-
+                const int full_penalty_end_iter = total_iters * 0.5f;
+                const int decay_end_iter = total_iters * 0.8f;
                 float current_penalty_w = 0.0f;
                 if (out_of_mask_penalty) {
                     if (iter <= full_penalty_end_iter) {
@@ -506,10 +500,6 @@
                 }
 
                 loss_result = compute_photometric_loss( r_output,
-=======
-            // Compute losses using the factored-out functions
-            auto loss_result = compute_photometric_loss(r_output,
->>>>>>> ddd3abf8
                                                         gt_image,
                                                         weights,
                                                         current_penalty_w,
