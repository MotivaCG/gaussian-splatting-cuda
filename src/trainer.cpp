#include "core/trainer.hpp"
#include "core/fast_rasterizer.hpp"
#include "core/rasterizer.hpp"
#include "kernels/fused_ssim.cuh"
#include <ATen/cuda/CUDAEvent.h>
#include <atomic>
#include <chrono>
#include <cuda_runtime.h>
#include <expected>
#include <memory>
#include <numeric>
#include <print>
#include "core/rasterizer_autograd.hpp"

namespace gs {

    std::expected<void, std::string> Trainer::initialize_bilateral_grid() {
        if (!params_.optimization.use_bilateral_grid) {
            return {};
        }

        try {
            bilateral_grid_ = std::make_unique<gs::BilateralGrid>(
                train_dataset_size_,
                params_.optimization.bilateral_grid_X,
                params_.optimization.bilateral_grid_Y,
                params_.optimization.bilateral_grid_W);

            bilateral_grid_optimizer_ = std::make_unique<torch::optim::Adam>(
                std::vector<torch::Tensor>{bilateral_grid_->parameters()},
                torch::optim::AdamOptions(params_.optimization.bilateral_grid_lr)
                    .eps(1e-15));

            return {};
        } catch (const std::exception& e) {
            return std::unexpected(std::format("Failed to initialize bilateral grid: {}", e.what()));
        }
    }

    std::expected<torch::Tensor, std::string> Trainer::compute_photometric_loss(
        const RenderOutput& render_output,
        const torch::Tensor& gt_image,
        const SplatData& splatData,
        const param::OptimizationParameters& opt_params) {

        try {
            // Ensure images have same dimensions
            torch::Tensor rendered = render_output.image;
            torch::Tensor gt = gt_image;

            // Ensure both tensors are 4D (batch, height, width, channels)
            rendered = rendered.dim() == 3 ? rendered.unsqueeze(0) : rendered;
            gt = gt.dim() == 3 ? gt.unsqueeze(0) : gt;

            TORCH_CHECK(rendered.sizes() == gt.sizes(),
                        "ERROR: size mismatch – rendered ", rendered.sizes(),
                        " vs. ground truth ", gt.sizes());

            // Base loss: L1 + SSIM
            auto l1_loss = torch::l1_loss(rendered, gt);
            auto ssim_loss = 1.f - fused_ssim(rendered, gt, "valid", /*train=*/true);
            torch::Tensor loss = (1.f - opt_params.lambda_dssim) * l1_loss +
                                 opt_params.lambda_dssim * ssim_loss;
            return loss;
        } catch (const std::exception& e) {
            return std::unexpected(std::format("Error computing photometric loss: {}", e.what()));
        }
    }
    // Place this new static function inside trainer.cpp

    /**
     * @brief Applies a penalty based on the final rendered alpha channel of the image.
     *
     * This method penalizes pixels inside the mask that are semi-transparent and
     * pixels outside the mask that have any opacity. It's a more direct approach
     * than the splat-based penalty.
     *
     * @param base_loss The pre-computed photometric loss.
     * @param rendered_alpha The final accumulated alpha channel from the rasterizer [H, W].
     * @param weights The float weight map, where values > 0.5 define the ROI.
     * @param w The global weight multiplier for this penalty.
     * @param kIn The weight for penalizing transparency INSIDE the mask.
     * @param kOut The weight for penalizing opacity OUTSIDE the mask.
     * @return torch::Tensor The loss with the pixel-based opacity penalty added.
     */
    static torch::Tensor pixelBasedOpacityPenalty(const torch::Tensor& base_loss,
                                                  const torch::Tensor& rendered_alpha,
                                                  const torch::Tensor& weights,
                                                  const float w) {
        
        const float kOut = 0.333f;
        const float kIn =  0.667f;

        // Convert the float weight map to a clean boolean mask
        auto bool_mask = (weights > 0.5f);

        // 1. Penalty for being transparent INSIDE the mask
        // (1.0 - alpha) is high where pixels are transparent.
        // We multiply by the boolean mask to only consider pixels inside the ROI.
        auto inside_penalty_map = (1.0f - rendered_alpha) * bool_mask;

        // 2. Penalty for being opaque OUTSIDE the mask
        // `alpha` is high where pixels are opaque.
        // We multiply by the inverted mask to only consider pixels outside the ROI.
        auto outside_penalty_map = rendered_alpha * (~bool_mask);

        // 3. Combine and normalize the penalties
        // We sum the penalty over all pixels and normalize by the total number of pixels.
        float num_pixels = static_cast<float>(rendered_alpha.numel());
        auto total_penalty = w * (kIn * inside_penalty_map.sum() + kOut * outside_penalty_map.sum()) / num_pixels;

        // 4. Add the penalty to the base loss
        // For pixel-based losses, adding is often more stable than multiplying.
        //return base_loss + 0.01 * total_penalty;
        
        return (base_loss * (1.0f + total_penalty)) + (1e-2f * total_penalty);
    }

    /**
     * @brief Applies a penalty to guide splat opacity based on an attention mask.
     * @param base_loss The pre-computed photometric loss.
     * @param out The RenderOutput from the rasterizer.
     * @param weights The float weight map, where values > 0.5 define the ROI.
     * @param opacities_alpha The opacity alpha values (0-1) from get_opacity().
     * @param w The global weight multiplier for this penalty.
     */
    static torch::Tensor outsideMaskOpacityPenalty(const torch::Tensor& base_loss,
                                                   const RenderOutput& out,
                                                   const torch::Tensor& weights,
                                                   const torch::Tensor& opacities_alpha,
                                                   float w) {
        if (w == 0.0f) {
            return base_loss;
        }
        if (!weights.defined() || !out.means2d.defined() || !out.radii.defined()) {
            return base_loss;
        }

        torch::Tensor visible_mask = (out.radii > 0.0f);
        if (!visible_mask.any().item<bool>()) {
            return base_loss;
        }
        auto visible_indices = visible_mask.nonzero().squeeze(-1);
        auto xy = out.means2d.index({visible_indices});

        auto alpha = opacities_alpha.index({visible_indices});

        const int W = out.width, H = out.height;
        auto x = torch::round(xy.select(1, 0)).to(torch::kLong).clamp(0, W - 1);
        auto y = torch::round(xy.select(1, 1)).to(torch::kLong).clamp(0, H - 1);
        auto linear_indices = y * W + x;

        auto bool_mask = (weights > 0.5f);
        auto is_in_mask = bool_mask.to(torch::kFloat32).flatten();
        auto is_in = is_in_mask.index({linear_indices});
        auto is_out = 1.0f - is_in;

        const float kOut = 2.0f;
        const float kIn = 0.02f;
        auto outside_penalty = alpha * is_out;
        auto inside_penalty = (1.0f - alpha) * is_in;

        auto combined_penalty = w * (kOut * outside_penalty + kIn * inside_penalty);
        auto mean_penalty = combined_penalty.mean();
        
        return (base_loss * (1.0f + mean_penalty)) + (1e-5f*mean_penalty);
    }

    std::expected<torch::Tensor, std::string> Trainer::compute_photometric_loss(const RenderOutput& render_output,
                                                    const torch::Tensor& gt_image,
                                                    const torch::Tensor& weights,
                                                    const float outOfMaskAlphaPenalty,
                                                    const SplatData& splatData,
                                                    const param::OptimizationParameters& opt_params) {

        if (!weights.defined() || weights.numel() == 0) {
            // fallback to the previous mode
            return compute_photometric_loss(render_output, gt_image, splatData, opt_params);
        }

        try {
            // Ensure images have same dimensions
            torch::Tensor rendered = render_output.image;
            torch::Tensor gt = gt_image;

            // Ensure both tensors are 4D (batch, height, width, channels)
            rendered = rendered.dim() == 3 ? rendered.unsqueeze(0) : rendered;
            gt = gt.dim() == 3 ? gt.unsqueeze(0) : gt;

            const int Height = rendered.size(2);
            const int Width = rendered.size(3);
            TORCH_CHECK(rendered.sizes() == gt.sizes(), "ERROR: size mismatch - rendered ", rendered.sizes(), " vs. ground truth ", gt.sizes());
            TORCH_CHECK((Height == weights.size(1) && Width == weights.size(2)),
                        "ERROR: size mismatch - rendered ", rendered.sizes(), " vs. mask ", weights.sizes());

            torch::Tensor W = weights;

            // Pixel-wise L1 map and weighted L1 loss
            auto l1_map = torch::abs(rendered - gt).mean(/*dim=*/1); // Resultado: [B, H, W]
            auto wSum = W.sum().clamp_min(1e-6f);
            auto l1_loss = (l1_map * W).sum() / wSum;

            // 2) pixel-wise SSIM map and weighted SSIM loss
            
            // Compute the SSIM map. Using "valid" padding results in a smaller map.
            auto ssim_map = fused_ssim_map(rendered, gt, "valid", /*train=*/true);

            // Manually crop the weight map `W` to match the `ssim_map` dimensions.
            namespace I = torch::indexing;

            // Get original and target dimensions.
            const int orig_h = W.size(-2);
            const int orig_w = W.size(-1);
            const int target_h = ssim_map.size(-2);
            const int target_w = ssim_map.size(-1);

            // Calculate offsets for a centered crop.
            const int crop_h_start = (orig_h - target_h) / 2;
            const int crop_w_start = (orig_w - target_w) / 2;

            // Apply the crop using tensor slicing.
            torch::Tensor W_cropped = W.index({I::Slice(),
                                                I::Slice(crop_h_start, crop_h_start + target_h),
                                                I::Slice(crop_w_start, crop_w_start + target_w)});
            // Compute the weighted SSIM loss.
            auto ssim_loss_map = 1.0f - ssim_map;

            // Normalize by the sum of the cropped weights for correct loss scaling.
            auto W_cropped_sum = W_cropped.sum().clamp_min(1e-6f);
            auto ssim_loss = (ssim_loss_map * W_cropped).sum() / W_cropped_sum;

            // 3) combined loss
            auto loss = (1.0f - opt_params.lambda_dssim) * l1_loss + opt_params.lambda_dssim * ssim_loss;
            
        
            if (outOfMaskAlphaPenalty > 0) {
                if (!render_output.image.defined() || render_output.image.numel() == 0) {
                    printf("Image failed!\n");
                } else if (!render_output.alpha.defined() || render_output.alpha.numel() == 0) {
                    //printf("Alpha failed!\n");
                }
                else {
                    /* auto opacity = splatData.get_opacity();
                    loss = outsideMaskOpacityPenalty(loss,
                                                    render_output,
                                                    weights,
                                                    opacity,
                                                    outOfMaskAlphaPenalty);*/

                    loss = pixelBasedOpacityPenalty(loss,
                                                    render_output.alpha.squeeze(0), // Squeeze to [H, W] if needed
                                                    weights,
                                                    outOfMaskAlphaPenalty);
                }
            }
        

            return loss;
        } catch (const std::exception& e) {
            return std::unexpected(std::format("Error computing photometric loss: {}", e.what()));
        }
    }

    std::expected<torch::Tensor, std::string> Trainer::compute_scale_reg_loss(
        const SplatData& splatData,
        const param::OptimizationParameters& opt_params) {

        try {
            if (opt_params.scale_reg > 0.0f) {
                auto scale_l1 = splatData.get_scaling().mean();
                return opt_params.scale_reg * scale_l1;
            }
            return torch::zeros({1}, torch::kFloat32).requires_grad_();
        } catch (const std::exception& e) {
            return std::unexpected(std::format("Error computing scale regularization loss: {}", e.what()));
        }
    }

    std::expected<torch::Tensor, std::string> Trainer::compute_opacity_reg_loss(
        const SplatData& splatData,
        const param::OptimizationParameters& opt_params) {

        try {
            if (opt_params.opacity_reg > 0.0f) {
                auto opacity_l1 = splatData.get_opacity().mean();
                return opt_params.opacity_reg * opacity_l1;
            }
            return torch::zeros({1}, torch::kFloat32).requires_grad_();
        } catch (const std::exception& e) {
            return std::unexpected(std::format("Error computing opacity regularization loss: {}", e.what()));
        }
    }

    std::expected<torch::Tensor, std::string> Trainer::compute_bilateral_grid_tv_loss(
        const std::unique_ptr<gs::BilateralGrid>& bilateral_grid,
        const param::OptimizationParameters& opt_params) {

        try {
            if (opt_params.use_bilateral_grid) {
                return opt_params.tv_loss_weight * bilateral_grid->tv_loss();
            }
            return torch::zeros({1}, torch::kFloat32).requires_grad_();
        } catch (const std::exception& e) {
            return std::unexpected(std::format("Error computing bilateral grid TV loss: {}", e.what()));
        }
    }

    Trainer::Trainer(std::shared_ptr<CameraDataset> dataset,
                     std::unique_ptr<IStrategy> strategy,
                     const param::TrainingParameters& params)
        : strategy_(std::move(strategy)),
          params_(params) {

        if (!torch::cuda::is_available()) {
            throw std::runtime_error("CUDA is not available – aborting.");
        }

        // Handle dataset split based on evaluation flag
        if (params.optimization.enable_eval) {
            // Create train/val split
            train_dataset_ = std::make_shared<CameraDataset>(
                dataset->get_cameras(), params.dataset, CameraDataset::Split::TRAIN);
            val_dataset_ = std::make_shared<CameraDataset>(
                dataset->get_cameras(), params.dataset, CameraDataset::Split::VAL);

            std::println("Created train/val split: {} train, {} val images",
                         train_dataset_->size().value(),
                         val_dataset_->size().value());
        } else {
            // Use all images for training
            train_dataset_ = dataset;
            val_dataset_ = nullptr;

            std::println("Using all {} images for training (no evaluation)",
                         train_dataset_->size().value());
        }

        train_dataset_size_ = train_dataset_->size().value();

        strategy_->initialize(params.optimization);

        // Initialize bilateral grid if enabled
        if (auto result = initialize_bilateral_grid(); !result) {
            throw std::runtime_error(result.error());
        }

        background_ = torch::tensor({0.f, 0.f, 0.f}, torch::TensorOptions().dtype(torch::kFloat32).device(torch::kCUDA));

        // Create progress bar based on headless flag
        if (params.optimization.headless) {
            progress_ = std::make_unique<TrainingProgress>(
                params.optimization.iterations,
                /*update_frequency=*/100);
        }

        // Initialize the evaluator - it handles all metrics internally
        evaluator_ = std::make_unique<metrics::MetricsEvaluator>(params);

        // setup camera cache
        for (const auto& cam : dataset->get_cameras()) {
            m_cam_id_to_cam[cam->uid()] = cam;
        }

        // Print render mode configuration
        std::println("Render mode: {}", params.optimization.render_mode);
        std::println("Visualization: {}", params.optimization.headless ? "disabled" : "enabled");
        std::println("Strategy: {}", params.optimization.strategy);
    }

    Trainer::~Trainer() {
        // Ensure training is stopped
        stop_requested_ = true;

        // Wait for callback to finish if busy
        if (callback_busy_.load()) {
            callback_stream_.synchronize();
        }
    }

    void Trainer::handle_control_requests(int iter, std::stop_token stop_token) {
        // Check stop token first
        if (stop_token.stop_requested()) {
            stop_requested_ = true;
            return;
        }

        // Handle pause/resume
        if (pause_requested_.load() && !is_paused_.load()) {
            is_paused_ = true;
            if (progress_) {
                progress_->pause();
            }
            std::println("\nTraining paused at iteration {}", iter);
            std::println("Click 'Resume Training' to continue.");
        } else if (!pause_requested_.load() && is_paused_.load()) {
            is_paused_ = false;
            if (progress_) {
                progress_->resume(iter, current_loss_.load(), static_cast<int>(strategy_->get_model().size()));
            }
            std::println("\nTraining resumed at iteration {}", iter);
        }

        // Handle save request
        if (save_requested_.exchange(false)) {
            std::println("\nSaving checkpoint at iteration {}...", iter);
            auto checkpoint_path = params_.dataset.output_path / "checkpoints";
            save_ply(checkpoint_path, iter, /*join=*/true);

            std::println("Checkpoint saved to {}", checkpoint_path.string());

            // Emit checkpoint saved event
            events::state::CheckpointSaved{
                .iteration = iter,
                .path = checkpoint_path}
                .emit();
        }

        // Handle stop request - this permanently stops training
        if (stop_requested_.load()) {
            std::println("\nStopping training permanently at iteration {}...", iter);
            std::println("Saving final model...");
            save_ply(params_.dataset.output_path, iter, /*join=*/true);
            is_running_ = false;
        }
    }

    std::expected<Trainer::StepResult, std::string> Trainer::train_step(
        int iter,
        Camera* cam,
        torch::Tensor gt_image,
        torch::Tensor weights,
        RenderMode render_mode,
        bool out_of_mask_penalty,
        std::stop_token stop_token) {

        try {
            if (cam->radial_distortion().numel() != 0 ||
                cam->tangential_distortion().numel() != 0) {
                return std::unexpected("Training on cameras with distortion is not supported yet.");
            }
            if (cam->camera_model_type() != gsplat::CameraModelType::PINHOLE) {
                return std::unexpected("Training on cameras with non-pinhole model is not supported yet.");
            }

            current_iteration_ = iter;

            // Check control requests at the beginning
            handle_control_requests(iter, stop_token);

            // If stop requested, return Stop
            if (stop_requested_.load() || stop_token.stop_requested()) {
                return StepResult::Stop;
            }

            // If paused, wait
            while (is_paused_.load() && !stop_requested_.load() && !stop_token.stop_requested()) {
                std::this_thread::sleep_for(std::chrono::milliseconds(100));
                handle_control_requests(iter, stop_token);
            }

            // Check stop again after potential pause
            if (stop_requested_.load() || stop_token.stop_requested()) {
                return StepResult::Stop;
            }

            // Use the render mode from parameters
            RenderOutput r_output = fast_rasterize(*cam, strategy_->get_model(), background_);

            // Apply bilateral grid if enabled
            if (bilateral_grid_ && params_.optimization.use_bilateral_grid) {
                r_output.image = bilateral_grid_->apply(r_output.image, cam->uid());
            }

            // Compute loss using the factored-out function
            std::expected<torch::Tensor, std::string> loss_result;
            
            const int total_iters = params_.optimization.iterations;
            const int warmup_end_iter = total_iters * 0.1f;

            if (!weights.defined() || iter < warmup_end_iter) {
                loss_result = compute_photometric_loss(r_output,
                                                        gt_image,
                                                        strategy_->get_model(),
                                                        params_.optimization);
            } 
            else {
                const int full_penalty_end_iter = total_iters * 0.5f;
                const int decay_end_iter = total_iters * 0.8f;
                float current_penalty_w = 0.0f;
                if (out_of_mask_penalty) {
                    if (iter <= full_penalty_end_iter) {
                        current_penalty_w = 1;
                    } else if (iter < decay_end_iter) {
                        const int decay_start_iter = full_penalty_end_iter;
                        const int decay_duration = decay_end_iter - decay_start_iter;
                        const float decay_progress = static_cast<float>(iter - decay_start_iter) / decay_duration;
                        current_penalty_w = 1.0f - decay_progress;
                    }
                }

                loss_result = compute_photometric_loss( r_output,
                                                        gt_image,
                                                        weights,
                                                        current_penalty_w,
                                                        strategy_->get_model(),
                                                        params_.optimization);
            }
            
            if (!loss_result) {
                return std::unexpected(loss_result.error());
            }

            torch::Tensor loss = *loss_result;
            loss.backward();
            float loss_value = loss.item<float>();

            // Scale regularization loss
            auto scale_loss_result = compute_scale_reg_loss(strategy_->get_model(), params_.optimization);
            if (!scale_loss_result) {
                return std::unexpected(scale_loss_result.error());
            }
            loss = *scale_loss_result;
            loss.backward();
            loss_value += loss.item<float>();

            // Opacity regularization loss
            auto opacity_loss_result = compute_opacity_reg_loss(strategy_->get_model(), params_.optimization);
            if (!opacity_loss_result) {
                return std::unexpected(opacity_loss_result.error());
            }
            loss = *opacity_loss_result;
            loss.backward();
            loss_value += loss.item<float>();

            // Bilateral grid TV loss
            auto tv_loss_result = compute_bilateral_grid_tv_loss(bilateral_grid_, params_.optimization);
            if (!tv_loss_result) {
                return std::unexpected(tv_loss_result.error());
            }
            loss = *tv_loss_result;
            loss.backward();
            loss_value += loss.item<float>();

            // Store the loss value immediately
            current_loss_ = loss_value;

            // Update progress synchronously if needed
            if (progress_) {
                progress_->update(iter, loss_value,
                                  static_cast<int>(strategy_->get_model().size()),
                                  strategy_->is_refining(iter));
            }

            // Emit training progress event (throttled to reduce GUI updates)
            if (iter % 10 == 0 || iter == 1) { // Only update every 10 iterations
                events::state::TrainingProgress{
                    .iteration = iter,
                    .loss = loss_value,
                    .num_gaussians = static_cast<int>(strategy_->get_model().size()),
                    .is_refining = strategy_->is_refining(iter)}
                    .emit();
            }

            {
                torch::NoGradGuard no_grad;

                DeferredEvents deferred;

                {
                    std::unique_lock<std::shared_mutex> lock(render_mutex_);

                    // Execute strategy post-backward and step
                    strategy_->post_backward(iter, r_output);
                    strategy_->step(iter);

                    if (params_.optimization.use_bilateral_grid) {
                        bilateral_grid_optimizer_->step();
                        bilateral_grid_optimizer_->zero_grad(true);
                    }

                    // Queue event for emission after lock release
                    deferred.add(events::state::ModelUpdated{
                        .iteration = iter,
                        .num_gaussians = static_cast<size_t>(strategy_->get_model().size())});
                } // Lock released here

                // Events automatically emitted here when deferred destructs

                // Clean evaluation - let the evaluator handle everything
                if (evaluator_->is_enabled() && evaluator_->should_evaluate(iter)) {
                    evaluator_->print_evaluation_header(iter);
                    auto metrics = evaluator_->evaluate(iter,
                                                        strategy_->get_model(),
                                                        val_dataset_,
                                                        background_);
                    std::println("{}", metrics.to_string());
                }

                // Save model at specified steps
                if (!params_.optimization.skip_intermediate_saving) {
                    for (size_t save_step : params_.optimization.save_steps) {
                        if (iter == static_cast<int>(save_step) && iter != params_.optimization.iterations) {
                            const bool join_threads = (iter == params_.optimization.save_steps.back());
                            auto save_path = params_.dataset.output_path;
                            save_ply(save_path, iter, /*join=*/join_threads);
                            // Emit checkpoint saved event
                            events::state::CheckpointSaved{
                                .iteration = iter,
                                .path = save_path}
                                .emit();
                        }
                    }
                }
            }

            // Return Continue if we should continue training
            if (iter < params_.optimization.iterations && !stop_requested_.load() && !stop_token.stop_requested()) {
                return StepResult::Continue;
            } else {
                return StepResult::Stop;
            }

        } catch (const std::exception& e) {
            return std::unexpected(std::format("Training step failed: {}", e.what()));
        }
    }

    std::expected<void, std::string> Trainer::train(std::stop_token stop_token) {
        is_running_ = false;
        training_complete_ = false;
        ready_to_start_ = false; // Reset the flag

        // Event-based ready signaling
        if (!params_.optimization.headless) {
            // Subscribe to start signal (no need to store handle)
            events::internal::TrainingReadyToStart::when([this](const auto&) {
                ready_to_start_ = true;
            });

            // Signal we're ready
            events::internal::TrainerReady{}.emit();

            // Wait for start signal
            while (!ready_to_start_.load() && !stop_token.stop_requested()) {
                std::this_thread::sleep_for(std::chrono::milliseconds(50));
            }
        }

        is_running_ = true; // Now we can start

        try {
            int iter = 1;
            const int num_workers = 16;
            const RenderMode render_mode = stringToRenderMode(params_.optimization.render_mode);

            if (progress_) {
                progress_->update(iter, current_loss_.load(),
                                  static_cast<int>(strategy_->get_model().size()),
                                  strategy_->is_refining(iter));
            }

            // Use infinite dataloader to avoid epoch restarts
            auto train_dataloader = create_infinite_dataloader_from_dataset(train_dataset_, num_workers);
            auto loader = train_dataloader->begin();

            // Single loop without epochs
            while (iter <= params_.optimization.iterations) {
                if (stop_token.stop_requested() || stop_requested_.load()) {
                    break;
                }

                // Wait for previous callback if still running
                if (callback_busy_.load()) {
                    callback_stream_.synchronize();
                }

                auto& batch = *loader;
                auto camera_with_image = batch[0].data;
                Camera* cam = camera_with_image.camera;
                torch::Tensor gt_image = std::move(camera_with_image.image).to(torch::kCUDA, /*non_blocking=*/true);


                std::expected<Trainer::StepResult, std::string> step_result;
                if (!params_.optimization.use_attention_mask || !camera_with_image.attentionMask.defined()) {
                    step_result = train_step(iter, cam, gt_image, torch::Tensor(), render_mode, false, stop_token);
                } else {
                    torch::Tensor attention_image = std::move(camera_with_image.attentionMask);
                    bool out_of_mask_penalty = true;
                    step_result = train_step(iter, cam, gt_image, attention_image, render_mode, out_of_mask_penalty, stop_token);
                }

                
                if (!step_result) {
                    return std::unexpected(step_result.error());
                }

                if (*step_result == StepResult::Stop) {
                    break;
                }

                // Launch callback for async progress update (except first iteration)
                if (iter > 1 && callback_) {
                    callback_busy_ = true;
                    auto err = cudaLaunchHostFunc(
                        callback_stream_.stream(),
                        [](void* self) {
                            auto* trainer = static_cast<Trainer*>(self);
                            if (trainer->callback_) {
                                trainer->callback_();
                            }
                            trainer->callback_busy_ = false;
                        },
                        this);
                    if (err != cudaSuccess) {
                        std::cerr << "Warning: Failed to launch callback: " << cudaGetErrorString(err) << std::endl;
                        callback_busy_ = false;
                    }
                }

                ++iter;
                ++loader;
            }

            // Ensure callback is finished before final save
            if (callback_busy_.load()) {
                callback_stream_.synchronize();
            }

            training_complete:
                if (params_.optimization.use_attention_mask)
                    prune_after_training(0.8);
            
            // Final save if not already saved by stop request
            if (!stop_requested_.load() && !stop_token.stop_requested()) {
                auto final_path = params_.dataset.output_path;
                save_ply(final_path, iter - 1, /*join=*/true);
                // Emit final checkpoint saved event
                events::state::CheckpointSaved{
                    .iteration = iter,
                    .path = final_path}
                    .emit();

                events::notify::Log{
                    .level = events::notify::Log::Level::Info,
                    .message = std::format("Training completed. Final model saved at iteration {}", iter),
                    .source = "Trainer"}
                    .emit();
            }

            if (progress_) {
                progress_->complete();
            }
            evaluator_->save_report();
            if (progress_) {
                progress_->print_final_summary(static_cast<int>(strategy_->get_model().size()));
            }
            
            is_running_ = false;
            training_complete_ = true;

            return {};

        } catch (const std::exception& e) {
            is_running_ = false;
            return std::unexpected(std::format("Training failed: {}", e.what()));
        }
    }

    std::shared_ptr<const Camera> Trainer::getCamById(int camId) const {
        const auto it = m_cam_id_to_cam.find(camId);
        if (it == m_cam_id_to_cam.end()) {
            std::cerr << "error: getCamById - could not find cam with cam id " << camId << std::endl;
            return nullptr;
        }
        return it->second;
    }

    std::vector<std::shared_ptr<const Camera>> Trainer::getCamList() const {

        std::vector<std::shared_ptr<const Camera>> cams;
        cams.reserve(m_cam_id_to_cam.size());
        for (auto& [key, value] : m_cam_id_to_cam) {
            cams.push_back(value);
        }

        return cams;
    }

    void Trainer::prune_after_training(float threshold) {
        torch::NoGradGuard no_grad;

        // 0) Access current Gaussian model
        SplatData& model = strategy_->get_model();
        const int64_t N = model.get_means().size(0);
        if (N == 0)
            return;

        // 1) Allocate vote buffers on GPU
        torch::Tensor pos = torch::zeros({N}, torch::kInt32).cuda(); // positive votes
        torch::Tensor tot = torch::zeros({N}, torch::kInt32).cuda(); // total votes

        // 2) Build the same DataLoader you already use (mask comes from batch.data.attentionMask)
        std::cout << "Optimized pruning (projection-only): Using DataLoader..." << std::endl;
        auto pruning_dataloader = torch::data::make_data_loader(
            *train_dataset_,
            torch::data::samplers::SequentialSampler(train_dataset_->size().value()),
            torch::data::DataLoaderOptions().batch_size(1).workers(4) // keep your current setting
        );

        // 3) Prepare model tensors once (CUDA)
        auto means3D = model.get_means();      // [N,3], CUDA
        auto scales = model.get_scaling();     // [N,3], CUDA
        auto rotations = model.get_rotation(); // [N,4] or [N,3x3], CUDA
        auto opacities = model.get_opacity();  // [N] or [N,1], CUDA / may be undefined but Tensor

        if (opacities.defined() && opacities.dim() == 2 && opacities.size(-1) == 1) {
            opacities = opacities.squeeze(-1);
        }

        // Projection numeric constants (keep in sync with rasterizer)
        const float eps2d = 0.3f;
        const float near_plane = 0.01f;
        const float far_plane = 10000.0f;
        const float radius_clip = 0.0f;
        const float scaling_mod = 1.0f;

        std::cout << "Optimized pruning: Fetched..." << std::endl;
        int index = 1;

        for (auto& batch : *pruning_dataloader) {
            // Progress heartbeat
            printf("\rPrunning image %i", index++);
            fflush(stdout);

            // 3.a) Unpack camera and attention mask from your batch
            auto camera_with_data = batch[0].data;
            Camera* cam = camera_with_data.camera;
            torch::Tensor float_weight_map = camera_with_data.attentionMask;
            if (!cam || !float_weight_map.defined()) {
                continue;
            }

            // Make a [H,W] boolean mask on CPU
            auto bool_mask_3d = (float_weight_map > 0.5f); // [1,H,W] or [H,W]
            auto bool_mask = (bool_mask_3d.dim() == 3 && bool_mask_3d.size(0) == 1)
                                 ? bool_mask_3d.squeeze(0)
                                 : bool_mask_3d;
            TORCH_CHECK(bool_mask.dim() == 2, "Attention mask must be [H,W] or [1,H,W]");
            bool_mask = bool_mask.contiguous(); // CPU bool [H,W]

            const int H = static_cast<int>(bool_mask.size(0));
            const int W = static_cast<int>(bool_mask.size(1));

            // 3.b) Camera tensors (CUDA)
            auto viewmat = cam->world_view_transform().to(torch::kCUDA); // [1,4,4]
            auto K = cam->K().to(torch::kCUDA);                          // [1,3,3] or [3,3]

            // Prefer camera's declared image size for projection
            const int image_width = static_cast<int>(cam->image_width());
            const int image_height = static_cast<int>(cam->image_height());

            // 3.c) Projection-only (no rendering)
            auto proj_settings = torch::tensor(
                {static_cast<float>(image_width),
                 static_cast<float>(image_height),
                 eps2d, near_plane, far_plane, radius_clip, scaling_mod},
                torch::TensorOptions().dtype(torch::kFloat32).device(torch::kCUDA));

            // NOTE: This lives in the same namespace (gs) – call without "gs::" prefix,
            // exactly like in rasterizer.cpp.
            auto proj_out = ProjectionFunction::apply(
                means3D, rotations, scales, opacities, viewmat, K, proj_settings);

            torch::Tensor radii2 = proj_out[0];  // [1,N,2] or [N,2]
            torch::Tensor means2d = proj_out[1]; // [1,N,2] or [N,2]

            if (!radii2.defined() || !means2d.defined()) {
                printf("radii2 or means2d failed\n");
                continue; // Projection failed, skip gracefully
            }
            if (radii2.dim() == 3 && radii2.size(0) == 1)
                radii2 = radii2.squeeze(0);
            if (means2d.dim() == 3 && means2d.size(0) == 1)
                means2d = means2d.squeeze(0);

            // 3.d) Visibility: positive projected radius
            torch::Tensor visible;
            if (radii2.dim() == 2 && radii2.size(1) >= 1) {
                visible = (radii2 > 0.0f).all(-1); // [N]
            } else if (radii2.dim() == 1) {
                visible = (radii2 > 0.0f);
            } else {
                continue;
            }
            if (!visible.any().item<bool>())
                continue;

            auto idx = visible.nonzero().squeeze(); // [M], CUDA

            // 3.e) Gather 2D positions (CPU) and vote on the CPU mask
            auto xy_cuda = means2d.index({idx}); // [M,2], CUDA
            auto xy = xy_cuda.detach().to(torch::kCPU);

            // Round and clamp to mask bounds
            auto x = torch::round(xy.select(1, 0)).to(torch::kLong).clamp(0, W - 1);
            auto y = torch::round(xy.select(1, 1)).to(torch::kLong).clamp(0, H - 1);
            auto lin = y * W + x; // [M], CPU long

            // Sample mask and accumulate votes
            auto white_cpu = bool_mask.flatten().index({lin});                  // CPU bool
            auto white_i32_cuda = white_cpu.to(torch::kInt32).to(torch::kCUDA); // CUDA int32

            pos.index_add_(0, idx, white_i32_cuda);
            tot.index_add_(0, idx, torch::ones_like(white_i32_cuda, torch::kInt32));
        }

        // Newline after progress
        printf("\n");

        // 4) Final pruning by vote ratio
        const int min_visibility_count = 3;
        auto tot_safe = tot.to(torch::kFloat32).clamp_min(1.0f);
        auto ratio = pos.to(torch::kFloat32) / tot_safe;

        auto keep_mask = (tot >= min_visibility_count) & (ratio >= threshold);

        const int removed = (keep_mask == 0).sum().item<int>();
        model.filterByMask(keep_mask);

        std::cout << "[Trainer] prune_after_training (projection-only): removed "
                  << removed << " / " << N << " splats (thr=" << threshold
                  << ", min_vis=" << min_visibility_count << ")\n";
    }
    
    void Trainer::save_ply(const std::filesystem::path& save_path, int iter_num, bool join_threads) {
        strategy_->get_model().save_ply(save_path, iter_num + 1, /*join=*/join_threads);
        if (lf_project_) {
<<<<<<< HEAD
            std::filesystem::path ply_path = save_path / ("splat_" + std::to_string(iter_num + 1) + ".ply");
            lf_project_->addPly(gs::management::PlyData(false, ply_path, iter_num));
=======
            const std::string ply_name = "splat_" + std::to_string(iter_num + 1);
            const std::filesystem::path ply_path = save_path / (ply_name + ".ply");
            lf_project_->addPly(gs::management::PlyData(false, ply_path, iter_num, ply_name));
>>>>>>> 4984bc52
        }
    }

} // namespace gs<|MERGE_RESOLUTION|>--- conflicted
+++ resolved
@@ -935,14 +935,9 @@
     void Trainer::save_ply(const std::filesystem::path& save_path, int iter_num, bool join_threads) {
         strategy_->get_model().save_ply(save_path, iter_num + 1, /*join=*/join_threads);
         if (lf_project_) {
-<<<<<<< HEAD
-            std::filesystem::path ply_path = save_path / ("splat_" + std::to_string(iter_num + 1) + ".ply");
-            lf_project_->addPly(gs::management::PlyData(false, ply_path, iter_num));
-=======
             const std::string ply_name = "splat_" + std::to_string(iter_num + 1);
             const std::filesystem::path ply_path = save_path / (ply_name + ".ply");
             lf_project_->addPly(gs::management::PlyData(false, ply_path, iter_num, ply_name));
->>>>>>> 4984bc52
         }
     }
 
