--- conflicted
+++ resolved
@@ -684,28 +684,24 @@
                 Camera* cam = camera_with_image.camera;
                 torch::Tensor gt_image = std::move(camera_with_image.image).to(torch::kCUDA, /*non_blocking=*/true);
 
-                auto step_result = train_step(iter, cam, gt_image, render_mode, stop_token);
+
+                std::expected<Trainer::StepResult, std::string> step_result;
+                if (!params_.optimization.use_attention_mask || !camera_with_image.attentionMask.defined()) {
+                    step_result = train_step(iter, cam, gt_image, torch::Tensor(), render_mode, false, stop_token);
+                } else {
+                    torch::Tensor attention_image = std::move(camera_with_image.attentionMask);
+                    bool out_of_mask_penalty = true;
+                    step_result = train_step(iter, cam, gt_image, attention_image, render_mode, out_of_mask_penalty, stop_token);
+                }
+
+                
                 if (!step_result) {
                     return std::unexpected(step_result.error());
                 }
 
-<<<<<<< HEAD
-                     std::expected<Trainer::StepResult, std::string> step_result;
-                    if (!params_.optimization.use_attention_mask || !camera_with_image.attentionMask.defined()) {
-                        step_result = train_step(iter, cam, gt_image, torch::Tensor(), render_mode, false, stop_token);
-                    } else {
-                        torch::Tensor attention_image = std::move(camera_with_image.attentionMask);
-                        bool out_of_mask_penalty = true;
-                        step_result = train_step(iter, cam, gt_image, attention_image, render_mode, out_of_mask_penalty, stop_token);
-                    }
-                    if (!step_result) {
-                        return std::unexpected(step_result.error());
-                    }
-=======
                 if (*step_result == StepResult::Stop) {
                     break;
                 }
->>>>>>> d8c6552c
 
                 // Launch callback for async progress update (except first iteration)
                 if (iter > 1 && callback_) {
@@ -735,12 +731,9 @@
                 callback_stream_.synchronize();
             }
 
-<<<<<<< HEAD
-training_complete:
-            prune_after_training(0.8);
+            training_complete:
+                prune_after_training(0.8);
             
-=======
->>>>>>> d8c6552c
             // Final save if not already saved by stop request
             if (!stop_requested_.load() && !stop_token.stop_requested()) {
                 auto final_path = params_.dataset.output_path;
