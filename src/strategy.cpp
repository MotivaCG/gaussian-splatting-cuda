--- conflicted
+++ resolved
@@ -75,13 +75,8 @@
     }
 
     void update_param_with_optimizer(
-<<<<<<< HEAD
-        std::function<torch::Tensor(const int, const torch::Tensor)> param_fn,
-        OptimizerFnType optimizer_fn,
-=======
         const ParamUpdateFn& param_fn,
         const OptimizerUpdateFn& optimizer_fn,
->>>>>>> b0714cde
         std::unique_ptr<torch::optim::Optimizer>& optimizer,
         gs::SplatData& splat_data,
         std::vector<size_t> param_idxs) {
