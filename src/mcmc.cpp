--- conflicted
+++ resolved
@@ -8,11 +8,7 @@
 #include <random>
 
 #ifdef _WIN32
-<<<<<<< HEAD
-    #include <c10/cuda/CUDACachingAllocator.h> //required for emptyCache
-=======
 #include <c10/cuda/CUDACachingAllocator.h> //required for emptyCache
->>>>>>> 07a64d35
 #endif
 
 void MCMC::ExponentialLR::step() {
@@ -381,17 +377,10 @@
         // Add new Gaussians
         add_new_gs();
 
-<<<<<<< HEAD
-        #ifdef _WIN32
-            // Windows doesn't support CUDACachingAllocator expandable_segments
-            c10::cuda::CUDACachingAllocator::emptyCache();
-        #endif
-=======
 #ifdef _WIN32
         // Windows doesn't support CUDACachingAllocator expandable_segments
         c10::cuda::CUDACachingAllocator::emptyCache();
 #endif
->>>>>>> 07a64d35
     }
 
     // Inject noise to positions
