// Copyright (c) 2025 Janusch Patas.

#include "core/argument_parser.hpp"
#include "core/parameters.hpp"
#include <args.hxx>
#include <expected>
#include <filesystem>
#include <format>
#include <print>
#include <set>

namespace {

    enum class ParseResult {
        Success,
        Help
    };

    const std::set<std::string> VALID_RENDER_MODES = {"RGB", "D", "ED", "RGB_D", "RGB_ED"};

    void scale_steps_vector(std::vector<size_t>& steps, size_t scaler) {
        std::set<size_t> unique_steps(steps.begin(), steps.end());
        for (const auto& step : steps) {
            for (size_t i = 1; i <= scaler; ++i) {
                unique_steps.insert(step * i);
            }
        }
        steps.assign(unique_steps.begin(), unique_steps.end());
    }

<<<<<<< HEAD
    int parse_arguments(const std::vector<std::string>& args,
                        gs::param::TrainingParameters& params) {

        ::args::ArgumentParser parser(
            "3D Gaussian Splatting CUDA Implementation\n",
            "Lightning-fast CUDA implementation of 3D Gaussian Splatting algorithm.");

        // Define all arguments
        ::args::HelpFlag help(parser, "help", "Display help menu", {'h', "help"});
        ::args::CompletionFlag completion(parser, {"complete"});

        // Required arguments
        ::args::ValueFlag<std::string> data_path(parser, "data_path", "Path to training data", {'d', "data-path"});
        ::args::ValueFlag<std::string> output_path(parser, "output_path", "Path to output", {'o', "output-path"});

        // Optional value arguments
        ::args::ValueFlag<uint32_t> iterations(parser, "iterations", "Number of iterations", {'i', "iter"});
        ::args::ValueFlag<int> resolution(parser, "resolution", "Set resolution", {'r', "resolution"});
        ::args::ValueFlag<int> max_cap(parser, "max_cap", "Max Gaussians for MCMC", {"max-cap"});
        ::args::ValueFlag<std::string> images_folder(parser, "images", "Images folder name", {"images"});
        ::args::ValueFlag<std::string> attention_masks_folder(parser, "attention_masks_folder", "Attention masks folder name", {"attention-masks-folder"});
        ::args::ValueFlag<int> test_every(parser, "test_every", "Use every Nth image as test", {"test-every"});
        ::args::ValueFlag<float> steps_scaler(parser, "steps_scaler", "Scale training steps by factor", {"steps-scaler"});
        ::args::ValueFlag<int> sh_degree_interval(parser, "sh_degree_interval", "SH degree interval", {"sh-degree-interval"});
        ::args::ValueFlag<int> sh_degree(parser, "sh_degree", "Max SH degree [1-3]", {"sh-degree"});
        ::args::ValueFlag<float> min_opacity(parser, "min_opacity", "Minimum opacity threshold", {"min-opacity"});
        ::args::ValueFlag<std::string> render_mode(parser, "render_mode", "Render mode: RGB, D, ED, RGB_D, RGB_ED", {"render-mode"});

        // Optional flag arguments
        ::args::Flag use_bilateral_grid(parser, "bilateral_grid", "Enable bilateral grid filtering", {"bilateral-grid"});
        ::args::Flag enable_eval(parser, "eval", "Enable evaluation during training", {"eval"});
        ::args::Flag enable_viz(parser, "viz", "Enable visualization during training", {'v', "viz"});
        ::args::Flag selective_adam(parser, "selective_adam", "Enable selective adam", {"selective-adam"});
        ::args::Flag enable_save_eval_images(parser, "save_eval_images", "Save eval images and depth maps", {"save-eval-images"});
        ::args::Flag save_depth(parser, "save_depth", "Save depth maps during training", {"save-depth"});
        ::args::Flag skip_intermediate_saving(parser, "skip_intermediate", "Skip saving intermediate results and only save final output", {"skip-intermediate"});
        ::args::Flag use_attention_mask(parser, "attention_masks", "Use attention masks on training", {"attention-masks"});
        ::args::Flag preload_to_ram(parser, "preload_to_ram", "Load the entire dataset into RAM at startup maximum performance uses more RAM", {"preload-to-ram"});

        // Parse arguments
=======
    std::expected<std::tuple<ParseResult, std::function<void()>>, std::string> parse_arguments(
        const std::vector<std::string>& args,
        gs::param::TrainingParameters& params) {

>>>>>>> 65e49c9a
        try {
            ::args::ArgumentParser parser(
                "3D Gaussian Splatting CUDA Implementation\n",
                "Lightning-fast CUDA implementation of 3D Gaussian Splatting algorithm.\n\n"
                "Usage:\n"
                "  Training:  gs_cuda --data-path <path> --output-path <path> [options]\n"
                "  Viewing:   gs_cuda --view <path_to_ply> [options]\n");

            // Define all arguments
            ::args::HelpFlag help(parser, "help", "Display help menu", {'h', "help"});
            ::args::CompletionFlag completion(parser, {"complete"});

            // PLY viewing mode
            ::args::ValueFlag<std::string> view_ply(parser, "ply_file", "View a PLY file", {'v', "view"});

            // Training mode arguments
            ::args::ValueFlag<std::string> data_path(parser, "data_path", "Path to training data", {'d', "data-path"});
            ::args::ValueFlag<std::string> output_path(parser, "output_path", "Path to output", {'o', "output-path"});

            // Optional value arguments
            ::args::ValueFlag<uint32_t> iterations(parser, "iterations", "Number of iterations", {'i', "iter"});
            ::args::ValueFlag<int> resolution(parser, "resolution", "Set resolution", {'r', "resolution"});
            ::args::ValueFlag<int> max_cap(parser, "max_cap", "Max Gaussians for MCMC", {"max-cap"});
            ::args::ValueFlag<std::string> images_folder(parser, "images", "Images folder name", {"images"});
            ::args::ValueFlag<int> test_every(parser, "test_every", "Use every Nth image as test", {"test-every"});
            ::args::ValueFlag<float> steps_scaler(parser, "steps_scaler", "Scale training steps by factor", {"steps-scaler"});
            ::args::ValueFlag<int> sh_degree_interval(parser, "sh_degree_interval", "SH degree interval", {"sh-degree-interval"});
            ::args::ValueFlag<int> sh_degree(parser, "sh_degree", "Max SH degree [1-3]", {"sh-degree"});
            ::args::ValueFlag<float> min_opacity(parser, "min_opacity", "Minimum opacity threshold", {"min-opacity"});
            ::args::ValueFlag<std::string> render_mode(parser, "render_mode", "Render mode: RGB, D, ED, RGB_D, RGB_ED", {"render-mode"});

            // Optional flag arguments
            ::args::Flag use_bilateral_grid(parser, "bilateral_grid", "Enable bilateral grid filtering", {"bilateral-grid"});
            ::args::Flag enable_eval(parser, "eval", "Enable evaluation during training", {"eval"});
            ::args::Flag headless(parser, "headless", "Disable visualization during training", {"headless"});
            ::args::Flag antialiasing(parser, "antialiasing", "Enable antialiasing", {'a', "antialiasing"});
            ::args::Flag selective_adam(parser, "selective_adam", "Enable selective adam", {"selective-adam"});
            ::args::Flag enable_save_eval_images(parser, "save_eval_images", "Save eval images and depth maps", {"save-eval-images"});
            ::args::Flag save_depth(parser, "save_depth", "Save depth maps during training", {"save-depth"});
            ::args::Flag skip_intermediate_saving(parser, "skip_intermediate", "Skip saving intermediate results and only save final output", {"skip-intermediate"});
            ::args::Flag preload_to_ram(parser, "preload_to_ram", "Load the entire dataset into RAM at startup for maximum performance (uses more RAM)", {"preload-to-ram"});

            // Parse arguments
            try {
                parser.Prog(args.front());
                parser.ParseArgs(std::vector<std::string>(args.begin() + 1, args.end()));
            } catch (const ::args::Help&) {
                std::print("{}", parser.Help());
                return std::make_tuple(ParseResult::Help, std::function<void()>{});
            } catch (const ::args::Completion& e) {
                std::print("{}", e.what());
                return std::make_tuple(ParseResult::Help, std::function<void()>{});
            } catch (const ::args::ParseError& e) {
                return std::unexpected(std::format("Parse error: {}\n{}", e.what(), parser.Help()));
            }

            // Check if explicitly displaying help
            if (help) {
                return std::make_tuple(ParseResult::Help, std::function<void()>{});
            }

            // NO ARGUMENTS = VIEWER MODE (empty)
            if (args.size() == 1) {
                return std::make_tuple(ParseResult::Success, std::function<void()>{});
            }

            // Check for viewer mode with PLY
            if (view_ply) {
                const auto ply_path = ::args::get(view_ply);
                if (!ply_path.empty()) {
                    params.ply_path = ply_path;

                    // Check if PLY file exists
                    if (!std::filesystem::exists(params.ply_path)) {
                        return std::unexpected(std::format("PLY file does not exist: {}", params.ply_path.string()));
                    }
                }

                return std::make_tuple(ParseResult::Success, std::function<void()>{});
            }

            // Training mode
            bool has_data_path = data_path && !::args::get(data_path).empty();
            bool has_output_path = output_path && !::args::get(output_path).empty();

            // If headless mode, require data path
            if (headless && !has_data_path) {
                return std::unexpected(std::format(
                    "ERROR: Headless mode requires --data-path\n\n{}",
                    parser.Help()));
            }

<<<<<<< HEAD
        // Process all optional arguments compactly
        auto& opt = params.optimization;
        auto& ds = params.dataset;

        // Value arguments
        setVal(iterations, opt.iterations);
        setVal(resolution, ds.resolution);
        setVal(max_cap, opt.max_cap);
        setVal(images_folder, ds.images);
        setVal(test_every, ds.test_every);
        setVal(steps_scaler, opt.steps_scaler);
        setVal(sh_degree_interval, opt.sh_degree_interval);
        setVal(sh_degree, opt.sh_degree);
        setVal(attention_masks_folder, ds.attention_masks);

        // Flag arguments
        setFlag(use_bilateral_grid, opt.use_bilateral_grid);
        setFlag(enable_eval, opt.enable_eval);
        setFlag(enable_viz, opt.enable_viz);
        setFlag(selective_adam, opt.selective_adam);
        setFlag(enable_save_eval_images, opt.enable_save_eval_images);
        setFlag(skip_intermediate_saving, opt.skip_intermediate_saving);
        setFlag(use_attention_mask, opt.use_attention_mask);
        if (!opt.use_attention_mask)
            ds.attention_masks = "no-mask-path";
        setFlag(preload_to_ram, opt.preload_to_ram);

        // Special case: validate render mode
        if (render_mode) {
            const auto mode = ::args::get(render_mode);
            if (VALID_RENDER_MODES.find(mode) == VALID_RENDER_MODES.end()) {
                std::cerr << "ERROR: Invalid render mode '" << mode
                          << "'. Valid modes are: RGB, D, ED, RGB_D, RGB_ED\n";
                return ERROR_EXIT_CODE;
=======
            // If both paths provided, it's training mode
            if (has_data_path && has_output_path) {
                params.dataset.data_path = ::args::get(data_path);
                params.dataset.output_path = ::args::get(output_path);

                // Create output directory
                std::error_code ec;
                std::filesystem::create_directories(params.dataset.output_path, ec);
                if (ec) {
                    return std::unexpected(std::format(
                        "Failed to create output directory '{}': {}",
                        params.dataset.output_path.string(), ec.message()));
                }
            } else if (has_data_path != has_output_path) {
                return std::unexpected(std::format(
                    "ERROR: Training mode requires both --data-path and --output-path\n\n{}",
                    parser.Help()));
>>>>>>> 65e49c9a
            }

            // Validate render mode if provided
            if (render_mode) {
                const auto mode = ::args::get(render_mode);
                if (VALID_RENDER_MODES.find(mode) == VALID_RENDER_MODES.end()) {
                    return std::unexpected(std::format(
                        "ERROR: Invalid render mode '{}'. Valid modes are: RGB, D, ED, RGB_D, RGB_ED",
                        mode));
                }
            }

            // Create lambda to apply command line overrides after JSON loading
            auto apply_cmd_overrides = [&params,
                                        // Capture values, not references
                                        iterations_val = iterations ? std::optional<uint32_t>(::args::get(iterations)) : std::optional<uint32_t>(),
                                        resolution_val = resolution ? std::optional<int>(::args::get(resolution)) : std::optional<int>(),
                                        max_cap_val = max_cap ? std::optional<int>(::args::get(max_cap)) : std::optional<int>(),
                                        images_folder_val = images_folder ? std::optional<std::string>(::args::get(images_folder)) : std::optional<std::string>(),
                                        test_every_val = test_every ? std::optional<int>(::args::get(test_every)) : std::optional<int>(),
                                        steps_scaler_val = steps_scaler ? std::optional<float>(::args::get(steps_scaler)) : std::optional<float>(),
                                        sh_degree_interval_val = sh_degree_interval ? std::optional<int>(::args::get(sh_degree_interval)) : std::optional<int>(),
                                        sh_degree_val = sh_degree ? std::optional<int>(::args::get(sh_degree)) : std::optional<int>(),
                                        min_opacity_val = min_opacity ? std::optional<float>(::args::get(min_opacity)) : std::optional<float>(),
                                        render_mode_val = render_mode ? std::optional<std::string>(::args::get(render_mode)) : std::optional<std::string>(),
                                        // Capture flag states
                                        use_bilateral_grid_flag = bool(use_bilateral_grid),
                                        enable_eval_flag = bool(enable_eval),
                                        headless_flag = bool(headless),
                                        antialiasing_flag = bool(antialiasing),
                                        selective_adam_flag = bool(selective_adam),
                                        enable_save_eval_images_flag = bool(enable_save_eval_images),
                                        skip_intermediate_saving_flag = bool(skip_intermediate_saving)]() {
                auto& opt = params.optimization;
                auto& ds = params.dataset;

                // Simple lambdas to apply if flag/value exists
                auto setVal = [](const auto& flag, auto& target) {
                    if (flag)
                        target = *flag;
                };

                auto setFlag = [](bool flag, auto& target) {
                    if (flag)
                        target = true;
                };

                // Apply all overrides
                setVal(iterations_val, opt.iterations);
                setVal(resolution_val, ds.resolution);
                setVal(max_cap_val, opt.max_cap);
                setVal(images_folder_val, ds.images);
                setVal(test_every_val, ds.test_every);
                setVal(steps_scaler_val, opt.steps_scaler);
                setVal(sh_degree_interval_val, opt.sh_degree_interval);
                setVal(sh_degree_val, opt.sh_degree);
                setVal(min_opacity_val, opt.min_opacity);
                setVal(render_mode_val, opt.render_mode);

                setFlag(use_bilateral_grid_flag, opt.use_bilateral_grid);
                setFlag(enable_eval_flag, opt.enable_eval);
                setFlag(headless_flag, opt.headless);
                setFlag(antialiasing_flag, opt.antialiasing);
                setFlag(selective_adam_flag, opt.selective_adam);
                setFlag(enable_save_eval_images_flag, opt.enable_save_eval_images);
                setFlag(skip_intermediate_saving_flag, opt.skip_intermediate_saving);
            };

            return std::make_tuple(ParseResult::Success, apply_cmd_overrides);

        } catch (const std::exception& e) {
            return std::unexpected(std::format("Unexpected error during argument parsing: {}", e.what()));
        }
    }

    void apply_step_scaling(gs::param::TrainingParameters& params) {
        auto& opt = params.optimization;
        const float scaler = opt.steps_scaler;

        if (scaler > 0) {
            std::println("Scaling training steps by factor: {}", scaler);

            opt.iterations *= scaler;
            opt.start_refine *= scaler;
            opt.stop_refine *= scaler;
            opt.refine_every *= scaler;
            opt.sh_degree_interval *= scaler;

            scale_steps_vector(opt.eval_steps, scaler);
            scale_steps_vector(opt.save_steps, scaler);
        }
    }

    std::vector<std::string> convert_args(int argc, const char* const argv[]) {
        return std::vector<std::string>(argv, argv + argc);
    }

} // anonymous namespace

// Public interface
std::expected<std::unique_ptr<gs::param::TrainingParameters>, std::string>
gs::args::parse_args_and_params(int argc, const char* const argv[]) {

    auto params = std::make_unique<gs::param::TrainingParameters>();

    // Parse command line arguments
    auto parse_result = parse_arguments(convert_args(argc, argv), *params);
    if (!parse_result) {
        return std::unexpected(parse_result.error());
    }

    auto [result, apply_overrides] = *parse_result;

    // Handle help case
    if (result == ParseResult::Help) {
        std::exit(0);
    }

    // Training mode - load JSON first
    if (!params->dataset.data_path.empty()) {
        auto opt_params_result = gs::param::read_optim_params_from_json();
        if (!opt_params_result) {
            return std::unexpected(std::format("Failed to load optimization parameters: {}",
                                               opt_params_result.error()));
        }
        params->optimization = *opt_params_result;
    }

    // Apply command line overrides
    if (apply_overrides) {
        apply_overrides();
    }

    // Apply step scaling
    apply_step_scaling(*params);

    return params;
}<|MERGE_RESOLUTION|>--- conflicted
+++ resolved
@@ -28,53 +28,10 @@
         steps.assign(unique_steps.begin(), unique_steps.end());
     }
 
-<<<<<<< HEAD
-    int parse_arguments(const std::vector<std::string>& args,
-                        gs::param::TrainingParameters& params) {
-
-        ::args::ArgumentParser parser(
-            "3D Gaussian Splatting CUDA Implementation\n",
-            "Lightning-fast CUDA implementation of 3D Gaussian Splatting algorithm.");
-
-        // Define all arguments
-        ::args::HelpFlag help(parser, "help", "Display help menu", {'h', "help"});
-        ::args::CompletionFlag completion(parser, {"complete"});
-
-        // Required arguments
-        ::args::ValueFlag<std::string> data_path(parser, "data_path", "Path to training data", {'d', "data-path"});
-        ::args::ValueFlag<std::string> output_path(parser, "output_path", "Path to output", {'o', "output-path"});
-
-        // Optional value arguments
-        ::args::ValueFlag<uint32_t> iterations(parser, "iterations", "Number of iterations", {'i', "iter"});
-        ::args::ValueFlag<int> resolution(parser, "resolution", "Set resolution", {'r', "resolution"});
-        ::args::ValueFlag<int> max_cap(parser, "max_cap", "Max Gaussians for MCMC", {"max-cap"});
-        ::args::ValueFlag<std::string> images_folder(parser, "images", "Images folder name", {"images"});
-        ::args::ValueFlag<std::string> attention_masks_folder(parser, "attention_masks_folder", "Attention masks folder name", {"attention-masks-folder"});
-        ::args::ValueFlag<int> test_every(parser, "test_every", "Use every Nth image as test", {"test-every"});
-        ::args::ValueFlag<float> steps_scaler(parser, "steps_scaler", "Scale training steps by factor", {"steps-scaler"});
-        ::args::ValueFlag<int> sh_degree_interval(parser, "sh_degree_interval", "SH degree interval", {"sh-degree-interval"});
-        ::args::ValueFlag<int> sh_degree(parser, "sh_degree", "Max SH degree [1-3]", {"sh-degree"});
-        ::args::ValueFlag<float> min_opacity(parser, "min_opacity", "Minimum opacity threshold", {"min-opacity"});
-        ::args::ValueFlag<std::string> render_mode(parser, "render_mode", "Render mode: RGB, D, ED, RGB_D, RGB_ED", {"render-mode"});
-
-        // Optional flag arguments
-        ::args::Flag use_bilateral_grid(parser, "bilateral_grid", "Enable bilateral grid filtering", {"bilateral-grid"});
-        ::args::Flag enable_eval(parser, "eval", "Enable evaluation during training", {"eval"});
-        ::args::Flag enable_viz(parser, "viz", "Enable visualization during training", {'v', "viz"});
-        ::args::Flag selective_adam(parser, "selective_adam", "Enable selective adam", {"selective-adam"});
-        ::args::Flag enable_save_eval_images(parser, "save_eval_images", "Save eval images and depth maps", {"save-eval-images"});
-        ::args::Flag save_depth(parser, "save_depth", "Save depth maps during training", {"save-depth"});
-        ::args::Flag skip_intermediate_saving(parser, "skip_intermediate", "Skip saving intermediate results and only save final output", {"skip-intermediate"});
-        ::args::Flag use_attention_mask(parser, "attention_masks", "Use attention masks on training", {"attention-masks"});
-        ::args::Flag preload_to_ram(parser, "preload_to_ram", "Load the entire dataset into RAM at startup maximum performance uses more RAM", {"preload-to-ram"});
-
-        // Parse arguments
-=======
     std::expected<std::tuple<ParseResult, std::function<void()>>, std::string> parse_arguments(
         const std::vector<std::string>& args,
         gs::param::TrainingParameters& params) {
 
->>>>>>> 65e49c9a
         try {
             ::args::ArgumentParser parser(
                 "3D Gaussian Splatting CUDA Implementation\n",
@@ -99,6 +56,7 @@
             ::args::ValueFlag<int> resolution(parser, "resolution", "Set resolution", {'r', "resolution"});
             ::args::ValueFlag<int> max_cap(parser, "max_cap", "Max Gaussians for MCMC", {"max-cap"});
             ::args::ValueFlag<std::string> images_folder(parser, "images", "Images folder name", {"images"});
+            ::args::ValueFlag<std::string> attention_masks_folder(parser, "attention_masks_folder", "Attention masks folder name", {"attention-masks-folder"});
             ::args::ValueFlag<int> test_every(parser, "test_every", "Use every Nth image as test", {"test-every"});
             ::args::ValueFlag<float> steps_scaler(parser, "steps_scaler", "Scale training steps by factor", {"steps-scaler"});
             ::args::ValueFlag<int> sh_degree_interval(parser, "sh_degree_interval", "SH degree interval", {"sh-degree-interval"});
@@ -115,6 +73,7 @@
             ::args::Flag enable_save_eval_images(parser, "save_eval_images", "Save eval images and depth maps", {"save-eval-images"});
             ::args::Flag save_depth(parser, "save_depth", "Save depth maps during training", {"save-depth"});
             ::args::Flag skip_intermediate_saving(parser, "skip_intermediate", "Skip saving intermediate results and only save final output", {"skip-intermediate"});
+            ::args::Flag use_attention_mask(parser, "attention_masks", "Use attention masks on training", {"attention-masks"});
             ::args::Flag preload_to_ram(parser, "preload_to_ram", "Load the entire dataset into RAM at startup for maximum performance (uses more RAM)", {"preload-to-ram"});
 
             // Parse arguments
@@ -167,42 +126,6 @@
                     parser.Help()));
             }
 
-<<<<<<< HEAD
-        // Process all optional arguments compactly
-        auto& opt = params.optimization;
-        auto& ds = params.dataset;
-
-        // Value arguments
-        setVal(iterations, opt.iterations);
-        setVal(resolution, ds.resolution);
-        setVal(max_cap, opt.max_cap);
-        setVal(images_folder, ds.images);
-        setVal(test_every, ds.test_every);
-        setVal(steps_scaler, opt.steps_scaler);
-        setVal(sh_degree_interval, opt.sh_degree_interval);
-        setVal(sh_degree, opt.sh_degree);
-        setVal(attention_masks_folder, ds.attention_masks);
-
-        // Flag arguments
-        setFlag(use_bilateral_grid, opt.use_bilateral_grid);
-        setFlag(enable_eval, opt.enable_eval);
-        setFlag(enable_viz, opt.enable_viz);
-        setFlag(selective_adam, opt.selective_adam);
-        setFlag(enable_save_eval_images, opt.enable_save_eval_images);
-        setFlag(skip_intermediate_saving, opt.skip_intermediate_saving);
-        setFlag(use_attention_mask, opt.use_attention_mask);
-        if (!opt.use_attention_mask)
-            ds.attention_masks = "no-mask-path";
-        setFlag(preload_to_ram, opt.preload_to_ram);
-
-        // Special case: validate render mode
-        if (render_mode) {
-            const auto mode = ::args::get(render_mode);
-            if (VALID_RENDER_MODES.find(mode) == VALID_RENDER_MODES.end()) {
-                std::cerr << "ERROR: Invalid render mode '" << mode
-                          << "'. Valid modes are: RGB, D, ED, RGB_D, RGB_ED\n";
-                return ERROR_EXIT_CODE;
-=======
             // If both paths provided, it's training mode
             if (has_data_path && has_output_path) {
                 params.dataset.data_path = ::args::get(data_path);
@@ -220,7 +143,6 @@
                 return std::unexpected(std::format(
                     "ERROR: Training mode requires both --data-path and --output-path\n\n{}",
                     parser.Help()));
->>>>>>> 65e49c9a
             }
 
             // Validate render mode if provided
