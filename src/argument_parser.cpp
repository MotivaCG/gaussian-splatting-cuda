--- conflicted
+++ resolved
@@ -205,11 +205,7 @@
                 setVal(min_opacity_val, opt.min_opacity);
                 setVal(render_mode_val, opt.render_mode);
 
-<<<<<<< HEAD
                 setFlag(use_attention_mask_flag, opt.use_attention_mask);
-=======
-                setFlag(preload_to_ram_flag, opt.preload_to_ram);
->>>>>>> d9de000a
                 setFlag(use_bilateral_grid_flag, opt.use_bilateral_grid);
                 setFlag(preload_to_ram_flag, opt.preload_to_ram);
                 setFlag(enable_eval_flag, opt.enable_eval);
