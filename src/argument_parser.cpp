// Copyright (c) 2023 Janusch Patas.

#include "core/argument_parser.hpp"
#include "core/parameters.hpp"
#include <args.hxx>
#include <expected>
#include <filesystem>
#include <format>
#include <print>
#include <set>

namespace {

    enum class ParseResult {
        Success,
        Help,
        Error
    };

    const std::set<std::string> VALID_RENDER_MODES = {"RGB", "D", "ED", "RGB_D", "RGB_ED"};

    void scale_steps_vector(std::vector<size_t>& steps, size_t scaler) {
        std::set<size_t> unique_steps(steps.begin(), steps.end());
        for (const auto& step : steps) {
            for (size_t i = 1; i <= scaler; ++i) {
                unique_steps.insert(step * i);
            }
        }
        steps.assign(unique_steps.begin(), unique_steps.end());
    }

<<<<<<< HEAD
    std::expected<ParseResult, std::string> parse_arguments(
        const std::vector<std::string>& args,
        gs::param::TrainingParameters& params) {
=======
    int parse_arguments(const std::vector<std::string>& args,
                        gs::param::TrainingParameters& params) {

        ::args::ArgumentParser parser(
            "3D Gaussian Splatting CUDA Implementation\n",
            "Lightning-fast CUDA implementation of 3D Gaussian Splatting algorithm.");

        // Define all arguments
        ::args::HelpFlag help(parser, "help", "Display help menu", {'h', "help"});
        ::args::CompletionFlag completion(parser, {"complete"});

        // Required arguments
        ::args::ValueFlag<std::string> data_path(parser, "data_path", "Path to training data", {'d', "data-path"});
        ::args::ValueFlag<std::string> output_path(parser, "output_path", "Path to output", {'o', "output-path"});

        // Optional value arguments
        ::args::ValueFlag<uint32_t> iterations(parser, "iterations", "Number of iterations", {'i', "iter"});
        ::args::ValueFlag<int> resolution(parser, "resolution", "Set resolution", {'r', "resolution"});
        ::args::ValueFlag<int> max_cap(parser, "max_cap", "Max Gaussians for MCMC", {"max-cap"});
        ::args::ValueFlag<std::string> images_folder(parser, "images", "Images folder name", {"images"});
        ::args::ValueFlag<int> test_every(parser, "test_every", "Use every Nth image as test", {"test-every"});
        ::args::ValueFlag<float> steps_scaler(parser, "steps_scaler", "Scale training steps by factor", {"steps-scaler"});
        ::args::ValueFlag<int> sh_degree_interval(parser, "sh_degree_interval", "SH degree interval", {"sh-degree-interval"});
        ::args::ValueFlag<int> sh_degree(parser, "sh_degree", "Max SH degree [1-3]", {"sh-degree"});
        ::args::ValueFlag<float> min_opacity(parser, "min_opacity", "Minimum opacity threshold", {"min-opacity"});
        ::args::ValueFlag<std::string> render_mode(parser, "render_mode", "Render mode: RGB, D, ED, RGB_D, RGB_ED", {"render-mode"});

        // Optional flag arguments
        ::args::Flag use_bilateral_grid(parser, "bilateral_grid", "Enable bilateral grid filtering", {"bilateral-grid"});
        ::args::Flag enable_eval(parser, "eval", "Enable evaluation during training", {"eval"});
        ::args::Flag enable_viz(parser, "viz", "Enable visualization during training", {'v', "viz"});
        ::args::Flag selective_adam(parser, "selective_adam", "Enable selective adam", {"selective-adam"});
        ::args::Flag enable_save_eval_images(parser, "save_eval_images", "Save eval images and depth maps", {"save-eval-images"});
        ::args::Flag save_depth(parser, "save_depth", "Save depth maps during training", {"save-depth"});
        ::args::Flag skip_intermediate_saving(parser, "skip_intermediate", "Skip saving intermediate results and only save final output", {"skip-intermediate"});

        // Parse arguments
        try {
            parser.Prog(args.front());
            parser.ParseArgs(std::vector<std::string>(args.begin() + 1, args.end()));
        } catch (const ::args::Help&) {
            std::cout << parser;
            return HELP_EXIT_CODE;
        } catch (const ::args::Completion& e) {
            std::cout << e.what();
            return HELP_EXIT_CODE;
        } catch (const ::args::ParseError& e) {
            std::cerr << e.what() << "\n"
                      << parser;
            return ERROR_EXIT_CODE;
        }
>>>>>>> a821844a

        try {
            ::args::ArgumentParser parser(
                "3D Gaussian Splatting CUDA Implementation\n",
                "Lightning-fast CUDA implementation of 3D Gaussian Splatting algorithm.");

            // Define all arguments
            ::args::HelpFlag help(parser, "help", "Display help menu", {'h', "help"});
            ::args::CompletionFlag completion(parser, {"complete"});

            // Required arguments
            ::args::ValueFlag<std::string> data_path(parser, "data_path", "Path to training data", {'d', "data-path"});
            ::args::ValueFlag<std::string> output_path(parser, "output_path", "Path to output", {'o', "output-path"});

            // Optional value arguments
            ::args::ValueFlag<uint32_t> iterations(parser, "iterations", "Number of iterations", {'i', "iter"});
            ::args::ValueFlag<int> resolution(parser, "resolution", "Set resolution", {'r', "resolution"});
            ::args::ValueFlag<int> max_cap(parser, "max_cap", "Max Gaussians for MCMC", {"max-cap"});
            ::args::ValueFlag<std::string> images_folder(parser, "images", "Images folder name", {"images"});
            ::args::ValueFlag<int> test_every(parser, "test_every", "Use every Nth image as test", {"test-every"});
            ::args::ValueFlag<int> steps_scaler(parser, "steps_scaler", "Scale training steps by factor", {"steps-scaler"});
            ::args::ValueFlag<int> sh_degree_interval(parser, "sh_degree_interval", "SH degree interval", {"sh-degree-interval"});
            ::args::ValueFlag<std::string> render_mode(parser, "render_mode", "Render mode: RGB, D, ED, RGB_D, RGB_ED", {"render-mode"});

            // Optional flag arguments
            ::args::Flag use_bilateral_grid(parser, "bilateral_grid", "Enable bilateral grid filtering", {"bilateral-grid"});
            ::args::Flag enable_eval(parser, "eval", "Enable evaluation during training", {"eval"});
            ::args::Flag enable_viz(parser, "viz", "Enable visualization during training", {'v', "viz"});
            ::args::Flag selective_adam(parser, "selective_adam", "Enable selective adam", {"selective-adam"});
            ::args::Flag enable_save_eval_images(parser, "save_eval_images", "Save eval images and depth maps", {"save-eval-images"});
            ::args::Flag save_depth(parser, "save_depth", "Save depth maps during training", {"save-depth"});

            // Parse arguments
            try {
                parser.Prog(args.front());
                parser.ParseArgs(std::vector<std::string>(args.begin() + 1, args.end()));
            } catch (const ::args::Help&) {
                std::print("{}", parser.Help());
                return ParseResult::Help;
            } catch (const ::args::Completion& e) {
                std::print("{}", e.what());
                return ParseResult::Help;
            } catch (const ::args::ParseError& e) {
                return std::unexpected(std::format("Parse error: {}\n{}", e.what(), parser.Help()));
            }

            // Show help if no arguments provided
            if (args.size() == 1) {
                std::print("{}", parser.Help());
                return ParseResult::Help;
            }

            // Check if just displaying help
            if (args.size() == 2 && (args[1] == "-h" || args[1] == "--help")) {
                return ParseResult::Help;
            }

            // Validate required arguments - check if flags were provided
            if (!data_path || !output_path) {
                return std::unexpected(std::format(
                    "ERROR: Both --data-path and --output-path are required\n\n{}",
                    parser.Help()));
            }

            // Set required parameters
            params.dataset.data_path = ::args::get(data_path);
            params.dataset.output_path = ::args::get(output_path);

            // Create output directory
            std::error_code ec;
            std::filesystem::create_directories(params.dataset.output_path, ec);
            if (ec) {
                return std::unexpected(std::format(
                    "Failed to create output directory '{}': {}",
                    params.dataset.output_path.string(), ec.message()));
            }

            // Lambdas for compact argument processing
            auto setVal = [](auto& flag, auto& target) {
                if (flag)
                    target = ::args::get(flag);
            };

            auto setFlag = [](auto& flag, auto& target) {
                if (flag)
                    target = true;
            };

            // Process all optional arguments compactly
            auto& opt = params.optimization;
            auto& ds = params.dataset;

            // Value arguments
            setVal(iterations, opt.iterations);
            setVal(resolution, ds.resolution);
            setVal(max_cap, opt.max_cap);
            setVal(images_folder, ds.images);
            setVal(test_every, ds.test_every);
            setVal(steps_scaler, opt.steps_scaler);
            setVal(sh_degree_interval, opt.sh_degree_interval);

            // Flag arguments
            setFlag(use_bilateral_grid, opt.use_bilateral_grid);
            setFlag(enable_eval, opt.enable_eval);
            setFlag(enable_viz, opt.enable_viz);
            setFlag(selective_adam, opt.selective_adam);
            setFlag(enable_save_eval_images, opt.enable_save_eval_images);

            // Special case: validate render mode
            if (render_mode) {
                const auto mode = ::args::get(render_mode);
                if (VALID_RENDER_MODES.find(mode) == VALID_RENDER_MODES.end()) {
                    return std::unexpected(std::format(
                        "ERROR: Invalid render mode '{}'. Valid modes are: RGB, D, ED, RGB_D, RGB_ED",
                        mode));
                }
                opt.render_mode = mode;
            }

            return ParseResult::Success;

<<<<<<< HEAD
        } catch (const std::exception& e) {
            return std::unexpected(std::format("Unexpected error during argument parsing: {}", e.what()));
=======
        // Process all optional arguments compactly
        auto& opt = params.optimization;
        auto& ds = params.dataset;

        // Value arguments
        setVal(iterations, opt.iterations);
        setVal(resolution, ds.resolution);
        setVal(max_cap, opt.max_cap);
        setVal(images_folder, ds.images);
        setVal(test_every, ds.test_every);
        setVal(steps_scaler, opt.steps_scaler);
        setVal(sh_degree_interval, opt.sh_degree_interval);
        setVal(sh_degree, opt.sh_degree);
        setVal(min_opacity, opt.min_opacity);

        // Flag arguments
        setFlag(use_bilateral_grid, opt.use_bilateral_grid);
        setFlag(enable_eval, opt.enable_eval);
        setFlag(enable_viz, opt.enable_viz);
        setFlag(selective_adam, opt.selective_adam);
        setFlag(enable_save_eval_images, opt.enable_save_eval_images);
        setFlag(skip_intermediate_saving, opt.skip_intermediate_saving);

        // Special case: validate render mode
        if (render_mode) {
            const auto mode = ::args::get(render_mode);
            if (VALID_RENDER_MODES.find(mode) == VALID_RENDER_MODES.end()) {
                std::cerr << "ERROR: Invalid render mode '" << mode
                          << "'. Valid modes are: RGB, D, ED, RGB_D, RGB_ED\n";
                return ERROR_EXIT_CODE;
            }
            opt.render_mode = mode;
>>>>>>> a821844a
        }
    }

    void apply_step_scaling(gs::param::TrainingParameters& params) {
        auto& opt = params.optimization;
        const float scaler = opt.steps_scaler;

<<<<<<< HEAD
        if (scaler > 1) {
            std::println("Scaling training steps by factor: {}", scaler);
=======
        if (scaler > 0) {
            std::cout << "Scaling training steps by factor: " << scaler << std::endl;
>>>>>>> a821844a

            opt.iterations *= scaler;
            opt.start_refine *= scaler;
            opt.stop_refine *= scaler;
            opt.refine_every *= scaler;
            opt.sh_degree_interval *= scaler;

            scale_steps_vector(opt.eval_steps, scaler);
            scale_steps_vector(opt.save_steps, scaler);
        }
    }

    std::vector<std::string> convert_args(int argc, const char* const argv[]) {
        return std::vector<std::string>(argv, argv + argc);
    }

} // anonymous namespace

// Public interface
std::expected<gs::param::TrainingParameters, std::string>
gs::args::parse_args_and_params(int argc, const char* const argv[]) {

    // First load optimization parameters from JSON
    auto opt_params_result = gs::param::read_optim_params_from_json();
    if (!opt_params_result) {
        return std::unexpected(std::format("Failed to load optimization parameters: {}",
                                           opt_params_result.error()));
    }

    gs::param::TrainingParameters params;
    params.optimization = *opt_params_result;

    // Parse command line arguments
    auto parse_result = parse_arguments(convert_args(argc, argv), params);
    if (!parse_result) {
        return std::unexpected(parse_result.error());
    }

    // Handle help case (this should normally result in program exit)
    if (*parse_result == ParseResult::Help) {
        // In a real implementation, you might want to handle this differently
        std::exit(0);
    }

    // Apply step scaling
    apply_step_scaling(params);

    return params;
}<|MERGE_RESOLUTION|>--- conflicted
+++ resolved
@@ -29,63 +29,9 @@
         steps.assign(unique_steps.begin(), unique_steps.end());
     }
 
-<<<<<<< HEAD
     std::expected<ParseResult, std::string> parse_arguments(
         const std::vector<std::string>& args,
         gs::param::TrainingParameters& params) {
-=======
-    int parse_arguments(const std::vector<std::string>& args,
-                        gs::param::TrainingParameters& params) {
-
-        ::args::ArgumentParser parser(
-            "3D Gaussian Splatting CUDA Implementation\n",
-            "Lightning-fast CUDA implementation of 3D Gaussian Splatting algorithm.");
-
-        // Define all arguments
-        ::args::HelpFlag help(parser, "help", "Display help menu", {'h', "help"});
-        ::args::CompletionFlag completion(parser, {"complete"});
-
-        // Required arguments
-        ::args::ValueFlag<std::string> data_path(parser, "data_path", "Path to training data", {'d', "data-path"});
-        ::args::ValueFlag<std::string> output_path(parser, "output_path", "Path to output", {'o', "output-path"});
-
-        // Optional value arguments
-        ::args::ValueFlag<uint32_t> iterations(parser, "iterations", "Number of iterations", {'i', "iter"});
-        ::args::ValueFlag<int> resolution(parser, "resolution", "Set resolution", {'r', "resolution"});
-        ::args::ValueFlag<int> max_cap(parser, "max_cap", "Max Gaussians for MCMC", {"max-cap"});
-        ::args::ValueFlag<std::string> images_folder(parser, "images", "Images folder name", {"images"});
-        ::args::ValueFlag<int> test_every(parser, "test_every", "Use every Nth image as test", {"test-every"});
-        ::args::ValueFlag<float> steps_scaler(parser, "steps_scaler", "Scale training steps by factor", {"steps-scaler"});
-        ::args::ValueFlag<int> sh_degree_interval(parser, "sh_degree_interval", "SH degree interval", {"sh-degree-interval"});
-        ::args::ValueFlag<int> sh_degree(parser, "sh_degree", "Max SH degree [1-3]", {"sh-degree"});
-        ::args::ValueFlag<float> min_opacity(parser, "min_opacity", "Minimum opacity threshold", {"min-opacity"});
-        ::args::ValueFlag<std::string> render_mode(parser, "render_mode", "Render mode: RGB, D, ED, RGB_D, RGB_ED", {"render-mode"});
-
-        // Optional flag arguments
-        ::args::Flag use_bilateral_grid(parser, "bilateral_grid", "Enable bilateral grid filtering", {"bilateral-grid"});
-        ::args::Flag enable_eval(parser, "eval", "Enable evaluation during training", {"eval"});
-        ::args::Flag enable_viz(parser, "viz", "Enable visualization during training", {'v', "viz"});
-        ::args::Flag selective_adam(parser, "selective_adam", "Enable selective adam", {"selective-adam"});
-        ::args::Flag enable_save_eval_images(parser, "save_eval_images", "Save eval images and depth maps", {"save-eval-images"});
-        ::args::Flag save_depth(parser, "save_depth", "Save depth maps during training", {"save-depth"});
-        ::args::Flag skip_intermediate_saving(parser, "skip_intermediate", "Skip saving intermediate results and only save final output", {"skip-intermediate"});
-
-        // Parse arguments
-        try {
-            parser.Prog(args.front());
-            parser.ParseArgs(std::vector<std::string>(args.begin() + 1, args.end()));
-        } catch (const ::args::Help&) {
-            std::cout << parser;
-            return HELP_EXIT_CODE;
-        } catch (const ::args::Completion& e) {
-            std::cout << e.what();
-            return HELP_EXIT_CODE;
-        } catch (const ::args::ParseError& e) {
-            std::cerr << e.what() << "\n"
-                      << parser;
-            return ERROR_EXIT_CODE;
-        }
->>>>>>> a821844a
 
         try {
             ::args::ArgumentParser parser(
@@ -106,8 +52,10 @@
             ::args::ValueFlag<int> max_cap(parser, "max_cap", "Max Gaussians for MCMC", {"max-cap"});
             ::args::ValueFlag<std::string> images_folder(parser, "images", "Images folder name", {"images"});
             ::args::ValueFlag<int> test_every(parser, "test_every", "Use every Nth image as test", {"test-every"});
-            ::args::ValueFlag<int> steps_scaler(parser, "steps_scaler", "Scale training steps by factor", {"steps-scaler"});
+            ::args::ValueFlag<float> steps_scaler(parser, "steps_scaler", "Scale training steps by factor", {"steps-scaler"});
             ::args::ValueFlag<int> sh_degree_interval(parser, "sh_degree_interval", "SH degree interval", {"sh-degree-interval"});
+        ::args::ValueFlag<int> sh_degree(parser, "sh_degree", "Max SH degree [1-3]", {"sh-degree"});
+        ::args::ValueFlag<float> min_opacity(parser, "min_opacity", "Minimum opacity threshold", {"min-opacity"});
             ::args::ValueFlag<std::string> render_mode(parser, "render_mode", "Render mode: RGB, D, ED, RGB_D, RGB_ED", {"render-mode"});
 
             // Optional flag arguments
@@ -117,6 +65,7 @@
             ::args::Flag selective_adam(parser, "selective_adam", "Enable selective adam", {"selective-adam"});
             ::args::Flag enable_save_eval_images(parser, "save_eval_images", "Save eval images and depth maps", {"save-eval-images"});
             ::args::Flag save_depth(parser, "save_depth", "Save depth maps during training", {"save-depth"});
+        ::args::Flag skip_intermediate_saving(parser, "skip_intermediate", "Skip saving intermediate results and only save final output", {"skip-intermediate"});
 
             // Parse arguments
             try {
@@ -186,6 +135,8 @@
             setVal(test_every, ds.test_every);
             setVal(steps_scaler, opt.steps_scaler);
             setVal(sh_degree_interval, opt.sh_degree_interval);
+        setVal(sh_degree, opt.sh_degree);
+        setVal(min_opacity, opt.min_opacity);
 
             // Flag arguments
             setFlag(use_bilateral_grid, opt.use_bilateral_grid);
@@ -193,6 +144,7 @@
             setFlag(enable_viz, opt.enable_viz);
             setFlag(selective_adam, opt.selective_adam);
             setFlag(enable_save_eval_images, opt.enable_save_eval_images);
+        setFlag(skip_intermediate_saving, opt.skip_intermediate_saving);
 
             // Special case: validate render mode
             if (render_mode) {
@@ -207,43 +159,8 @@
 
             return ParseResult::Success;
 
-<<<<<<< HEAD
         } catch (const std::exception& e) {
             return std::unexpected(std::format("Unexpected error during argument parsing: {}", e.what()));
-=======
-        // Process all optional arguments compactly
-        auto& opt = params.optimization;
-        auto& ds = params.dataset;
-
-        // Value arguments
-        setVal(iterations, opt.iterations);
-        setVal(resolution, ds.resolution);
-        setVal(max_cap, opt.max_cap);
-        setVal(images_folder, ds.images);
-        setVal(test_every, ds.test_every);
-        setVal(steps_scaler, opt.steps_scaler);
-        setVal(sh_degree_interval, opt.sh_degree_interval);
-        setVal(sh_degree, opt.sh_degree);
-        setVal(min_opacity, opt.min_opacity);
-
-        // Flag arguments
-        setFlag(use_bilateral_grid, opt.use_bilateral_grid);
-        setFlag(enable_eval, opt.enable_eval);
-        setFlag(enable_viz, opt.enable_viz);
-        setFlag(selective_adam, opt.selective_adam);
-        setFlag(enable_save_eval_images, opt.enable_save_eval_images);
-        setFlag(skip_intermediate_saving, opt.skip_intermediate_saving);
-
-        // Special case: validate render mode
-        if (render_mode) {
-            const auto mode = ::args::get(render_mode);
-            if (VALID_RENDER_MODES.find(mode) == VALID_RENDER_MODES.end()) {
-                std::cerr << "ERROR: Invalid render mode '" << mode
-                          << "'. Valid modes are: RGB, D, ED, RGB_D, RGB_ED\n";
-                return ERROR_EXIT_CODE;
-            }
-            opt.render_mode = mode;
->>>>>>> a821844a
         }
     }
 
@@ -251,13 +168,8 @@
         auto& opt = params.optimization;
         const float scaler = opt.steps_scaler;
 
-<<<<<<< HEAD
-        if (scaler > 1) {
+        if (scaler > 0) {
             std::println("Scaling training steps by factor: {}", scaler);
-=======
-        if (scaler > 0) {
-            std::cout << "Scaling training steps by factor: " << scaler << std::endl;
->>>>>>> a821844a
 
             opt.iterations *= scaler;
             opt.start_refine *= scaler;
