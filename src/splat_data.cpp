--- conflicted
+++ resolved
@@ -428,7 +428,6 @@
             return std::unexpected(std::format("Failed to initialize SplatData: {}", e.what()));
         }
     }
-<<<<<<< HEAD
 }
 
 
@@ -443,7 +442,4 @@
     _rotation = _rotation.index({km}).contiguous();
     _opacity = _opacity.index({km}).contiguous();
     _max_radii2D = _max_radii2D.index({km}).contiguous();
-}
-=======
-} // namespace gs
->>>>>>> d9de000a
+}