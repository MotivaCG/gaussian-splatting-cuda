#include "core/rasterizer_autograd.hpp"

namespace gs {

    using namespace torch::indexing;

    // ProjectionFunction implementation
    torch::autograd::tensor_list ProjectionFunction::forward(
        torch::autograd::AutogradContext* ctx,
        torch::Tensor means3D,    // [N, 3]
        torch::Tensor quats,      // [N, 4]
        torch::Tensor scales,     // [N, 3]
        torch::Tensor opacities,  // [N] or undefined (optional)
        torch::Tensor viewmat,    // [C, 4, 4]
        torch::Tensor K,          // [C, 3, 3]
        torch::Tensor settings) { // [7] tensor containing projection settings

        // Input validation
        const int N = static_cast<int>(means3D.size(0));
        const int C = static_cast<int>(viewmat.size(0));

        TORCH_CHECK(means3D.dim() == 2 && means3D.size(1) == 3,
                    "means3D must be [N, 3], got ", means3D.sizes());
        TORCH_CHECK(quats.dim() == 2 && quats.size(0) == N && quats.size(1) == 4,
                    "quats must be [N, 4], got ", quats.sizes());
        TORCH_CHECK(scales.dim() == 2 && scales.size(0) == N && scales.size(1) == 3,
                    "scales must be [N, 3], got ", scales.sizes());

        // Opacities is optional - only validate if defined
        if (opacities.defined()) {
            TORCH_CHECK(opacities.dim() == 1 && opacities.size(0) == N,
                        "opacities must be [N], got ", opacities.sizes());
        }

        TORCH_CHECK(viewmat.dim() == 3 && viewmat.size(1) == 4 && viewmat.size(2) == 4,
                    "viewmat must be [C, 4, 4], got ", viewmat.sizes());
        TORCH_CHECK(K.dim() == 3 && K.size(0) == C && K.size(1) == 3 && K.size(2) == 3,
                    "K must be [C, 3, 3], got ", K.sizes());
        TORCH_CHECK(settings.dim() == 1 && settings.size(0) == 7,
                    "settings must be [7], got ", settings.sizes());

        // Device checks
        TORCH_CHECK(means3D.is_cuda(), "means3D must be on CUDA");
        TORCH_CHECK(quats.is_cuda(), "quats must be on CUDA");
        TORCH_CHECK(scales.is_cuda(), "scales must be on CUDA");
        if (opacities.defined()) {
            TORCH_CHECK(opacities.is_cuda(), "opacities must be on CUDA");
        }
        TORCH_CHECK(viewmat.is_cuda(), "viewmat must be on CUDA");
        TORCH_CHECK(K.is_cuda(), "K must be on CUDA");
        TORCH_CHECK(settings.is_cuda(), "settings must be on CUDA");

        // Extract settings - keep on same device as input
        const int width = settings[0].item<int>();
        const int height = settings[1].item<int>();
        const float eps2d = settings[2].item<float>();
        const float near_plane = settings[3].item<float>();
        const float far_plane = settings[4].item<float>();
        const float radius_clip = settings[5].item<float>();
        const float scaling_modifier = settings[6].item<float>();

        // Ensure all tensors are contiguous
        means3D = means3D.contiguous();
        quats = quats.contiguous();
        scales = scales.contiguous();
        if (opacities.defined()) {
            opacities = opacities.contiguous();
        }
        viewmat = viewmat.contiguous();
        K = K.contiguous();

        // Apply scaling modifier
        const auto scaled_scales = scales * scaling_modifier;

        // Call projection - pass undefined tensor if opacities not provided
        const auto proj_results = gsplat::projection_ewa_3dgs_fused_fwd(
            means3D,
            {}, // covars
            quats,
            scaled_scales,
            opacities, // Pass as-is (might be undefined)
            viewmat,
            K,
            width,
            height,
            eps2d,
            near_plane,
            far_plane,
            radius_clip,
            false, // calc_compensations
            gsplat::CameraModelType::PINHOLE);

        auto radii = std::get<0>(proj_results).contiguous();
        auto means2d = std::get<1>(proj_results).contiguous();
        auto depths = std::get<2>(proj_results).contiguous();
        auto conics = std::get<3>(proj_results).contiguous();
        auto compensations = std::get<4>(proj_results);

        if (!compensations.defined()) {
            compensations = at::empty({0});
        }

        // Validate outputs
        TORCH_CHECK(radii.dim() == 3 && radii.size(0) == C && radii.size(1) == N && radii.size(2) == 2,
                    "radii must be [C, N, 2], got ", radii.sizes());
        TORCH_CHECK(means2d.dim() == 3 && means2d.size(0) == C && means2d.size(1) == N && means2d.size(2) == 2,
                    "means2d must be [C, N, 2], got ", means2d.sizes());
        TORCH_CHECK(depths.dim() == 2 && depths.size(0) == C && depths.size(1) == N,
                    "depths must be [C, N], got ", depths.sizes());
        TORCH_CHECK(conics.dim() == 3 && conics.size(0) == C && conics.size(1) == N && conics.size(2) == 3,
                    "conics must be [C, N, 3], got ", conics.sizes());

        // Device checks for outputs
        TORCH_CHECK(radii.is_cuda(), "radii must be on CUDA");
        TORCH_CHECK(means2d.is_cuda(), "means2d must be on CUDA");
        TORCH_CHECK(depths.is_cuda(), "depths must be on CUDA");
        TORCH_CHECK(conics.is_cuda(), "conics must be on CUDA");

        // Save for backward
        ctx->save_for_backward({means3D, quats, scaled_scales, opacities, viewmat, K, settings,
                                radii, conics, compensations});

        return {radii, means2d, depths, conics, compensations};
    }

    torch::autograd::tensor_list ProjectionFunction::backward(
        torch::autograd::AutogradContext* ctx,
        torch::autograd::tensor_list grad_outputs) {

<<<<<<< HEAD
        const auto v_radii = grad_outputs[0];
        const auto v_means2d = grad_outputs[1].to(torch::kCUDA).contiguous();
        const auto v_depths = grad_outputs[2].to(torch::kCUDA).contiguous();
        const auto v_conics = grad_outputs[3].to(torch::kCUDA).contiguous();
        const auto v_compensations = grad_outputs[4].to(torch::kCUDA).contiguous();
=======
        auto v_radii = grad_outputs[0];
        auto v_means2d = grad_outputs[1].to(torch::kCUDA).contiguous();
        auto v_depths = grad_outputs[2].to(torch::kCUDA).contiguous();
        auto v_conics = grad_outputs[3].to(torch::kCUDA).contiguous();
        auto v_compensations_tensor = grad_outputs[4];
>>>>>>> aa3a5d14

        const auto saved = ctx->get_saved_variables();
        const auto& means3D = saved[0];
        const auto& quats = saved[1];
        const auto& scaled_scales = saved[2]; // Note: this is already scaled!
        const auto& opacities = saved[3];
        const auto& viewmat = saved[4];
        const auto& K = saved[5];
        const auto& settings = saved[6];
        const auto& radii = saved[7];
        const auto& conics = saved[8];
        const auto& compensations = saved[9];

        // Extract settings
<<<<<<< HEAD
        const int width = settings[0].item<int>();
        const int height = settings[1].item<int>();
        const float eps2d = settings[2].item<float>();

        // Call backward
        const auto proj_grads = gsplat::projection_ewa_3dgs_fused_bwd(
            means3D, {}, quats, scales,
            viewmat, K,
            width, height, eps2d,
=======
        const auto width = settings[0].item<int>();
        const auto height = settings[1].item<int>();
        const auto eps2d = settings[2].item<float>();
        const auto scaling_modifier = settings[6].item<float>();

        // Convert v_compensations to optional
        c10::optional<at::Tensor> v_compensations;
        if (v_compensations_tensor.defined() && v_compensations_tensor.numel() > 0) {
            v_compensations = v_compensations_tensor.to(torch::kCUDA).contiguous();
        }

        // Convert compensations to optional for backward call
        c10::optional<at::Tensor> compensations_opt;
        if (compensations.defined() && compensations.numel() > 0) {
            compensations_opt = compensations;
        }

        // Call backward - use scaled_scales here!
        auto proj_grads = gsplat::projection_ewa_3dgs_fused_bwd(
            means3D,
            {}, // covars
            quats,
            scaled_scales,
            viewmat,
            K,
            width,
            height,
            eps2d,
>>>>>>> aa3a5d14
            gsplat::CameraModelType::PINHOLE,
            radii,
            conics,
            compensations_opt,
            v_means2d,
            v_depths,
            v_conics,
            v_compensations,
            ctx->needs_input_grad(4));

<<<<<<< HEAD
        const auto v_means3D = std::get<0>(proj_grads);
        const auto v_quats = std::get<2>(proj_grads);
        const auto v_scales = std::get<3>(proj_grads);
        const auto v_viewmat = std::get<4>(proj_grads);
=======
        auto v_means3D = std::get<0>(proj_grads);
        auto v_quats = std::get<2>(proj_grads);
        auto v_scales = std::get<3>(proj_grads); // This is gradient w.r.t. scaled_scales
        auto v_viewmat = std::get<4>(proj_grads);
>>>>>>> aa3a5d14

        // v_scales is gradient w.r.t. scaled_scales, but we need gradient w.r.t. original scales
        // Since scaled_scales = scales * scaling_modifier, by chain rule:
        // d/d(scales) = d/d(scaled_scales) * scaling_modifier
        if (v_scales.defined()) {
            v_scales = v_scales * scaling_modifier;
        }

        // v_opacities is computed from v_compensations only if opacities was defined
        torch::Tensor v_opacities;
        if (opacities.defined() && v_compensations.has_value() && compensations_opt.has_value()) {
            v_opacities = (v_compensations.value() * compensations_opt.value() / opacities.unsqueeze(0)).sum(0);
        }

        // Check which inputs need gradients and set to undefined if not needed
        // Input order: means3D(0), quats(1), scales(2), opacities(3), viewmat(4), K(5), settings(6)
        if (!ctx->needs_input_grad(0)) { // means3D
            v_means3D = torch::Tensor();
        }
        if (!ctx->needs_input_grad(1)) { // quats
            v_quats = torch::Tensor();
        }
        if (!ctx->needs_input_grad(2)) { // scales
            v_scales = torch::Tensor();
        }
        if (!ctx->needs_input_grad(3)) { // opacities
            v_opacities = torch::Tensor();
        }
        if (!ctx->needs_input_grad(4)) { // viewmat
            v_viewmat = torch::Tensor();
        }

        // Return undefined tensors for K and settings (they don't have gradients)
        return {v_means3D, v_quats, v_scales, v_opacities, v_viewmat, torch::Tensor(), torch::Tensor()};
    }

    // SphericalHarmonicsFunction implementation
    torch::autograd::tensor_list SphericalHarmonicsFunction::forward(
        torch::autograd::AutogradContext* ctx,
        torch::Tensor sh_degree_tensor, // [1] containing sh_degree
        torch::Tensor dirs,             // [N, 3]
        torch::Tensor coeffs,           // [N, K, 3]
        torch::Tensor masks) {          // [N] optional

        const int sh_degree = sh_degree_tensor.item<int>();
        const int N = static_cast<int>(dirs.size(0));
        const int num_sh_coeffs = (sh_degree + 1) * (sh_degree + 1);

        // Input validation
        TORCH_CHECK(dirs.dim() == 2 && dirs.size(1) == 3,
                    "dirs must be [N, 3], got ", dirs.sizes());
        TORCH_CHECK(coeffs.dim() == 3 && coeffs.size(0) == N && coeffs.size(2) == 3,
                    "coeffs must be [N, K, 3], got ", coeffs.sizes());
        TORCH_CHECK(coeffs.size(1) >= num_sh_coeffs,
                    "coeffs K dimension must be at least ", num_sh_coeffs, ", got ", coeffs.size(1));

        if (masks.defined()) {
            TORCH_CHECK(masks.dim() == 1 && masks.size(0) == N,
                        "masks must be [N], got ", masks.sizes());
        }

        // Device checks
        TORCH_CHECK(dirs.is_cuda(), "dirs must be on CUDA");
        TORCH_CHECK(coeffs.is_cuda(), "coeffs must be on CUDA");
        TORCH_CHECK(sh_degree_tensor.is_cuda(), "sh_degree_tensor must be on CUDA");
        if (masks.defined()) {
            TORCH_CHECK(masks.is_cuda(), "masks must be on CUDA");
        }

        // Ensure tensors are contiguous
        dirs = dirs.contiguous();
        coeffs = coeffs.contiguous();
        if (masks.defined()) {
            masks = masks.contiguous();
        } else {
            // Create default masks (all true)
            masks = torch::ones({N}, torch::TensorOptions().dtype(torch::kBool).device(dirs.device()));
        }

        // Use only the coefficients we need
        const auto coeffs_used = coeffs.index({torch::indexing::Slice(),
                                               torch::indexing::Slice(torch::indexing::None, num_sh_coeffs),
                                               torch::indexing::Slice()})
                                     .contiguous();

        // Call spherical harmonics forward
        auto colors = gsplat::spherical_harmonics_fwd(
            sh_degree, dirs, coeffs_used, masks);

        // Ensure colors is contiguous
        colors = colors.contiguous();
        TORCH_CHECK(colors.is_cuda(), "colors must be on CUDA after SH computation");

        // Save for backward
        ctx->save_for_backward({dirs, coeffs, coeffs_used, masks});
        ctx->saved_data["sh_degree"] = sh_degree;
        ctx->saved_data["num_sh_coeffs"] = num_sh_coeffs;

        return {colors};
    }

    torch::autograd::tensor_list SphericalHarmonicsFunction::backward(
        torch::autograd::AutogradContext* ctx,
        torch::autograd::tensor_list grad_outputs) {

        const auto v_colors = grad_outputs[0].to(torch::kCUDA).contiguous();

        const auto saved = ctx->get_saved_variables();
        const auto& dirs = saved[0];
        const auto& coeffs = saved[1];
        const auto& coeffs_used = saved[2];
        const auto& masks = saved[3];

        const int sh_degree = ctx->saved_data["sh_degree"].to<int>();
        const int num_sh_coeffs = ctx->saved_data["num_sh_coeffs"].to<int>();

<<<<<<< HEAD
        // Compute v_dirs based on needs_input_grad[1] (dirs is second input)
        const bool compute_v_dirs = ctx->needs_input_grad(1);
=======
        // Compute v_dirs based on needs_input_grad(1) (dirs is second input)
        bool compute_v_dirs = ctx->needs_input_grad(1);
>>>>>>> aa3a5d14

        const auto sh_grads = gsplat::spherical_harmonics_bwd(
            num_sh_coeffs, sh_degree,
            dirs, coeffs_used, masks,
            v_colors, compute_v_dirs);

        const auto v_coeffs_active = std::get<0>(sh_grads);
        auto v_dirs = std::get<1>(sh_grads);

        // Create full gradient tensor for coeffs only if needed
        torch::Tensor v_coeffs;
        if (ctx->needs_input_grad(2)) {
            v_coeffs = torch::zeros_like(coeffs);
            v_coeffs.index_put_({torch::indexing::Slice(),
                                 torch::indexing::Slice(torch::indexing::None, num_sh_coeffs),
                                 torch::indexing::Slice()},
                                v_coeffs_active);
        } else {
            v_coeffs = torch::Tensor();
        }

        // v_dirs is already undefined if compute_v_dirs was false
        // No need to check again since we already passed the flag to the kernel

        // Return gradients in same order as inputs: sh_degree_tensor, dirs, coeffs, masks
        return {torch::Tensor(), v_dirs, v_coeffs, torch::Tensor()};
    }

    // RasterizationFunction implementation
    torch::autograd::tensor_list RasterizationFunction::forward(
        torch::autograd::AutogradContext* ctx,
        torch::Tensor means2d,       // [C, N, 2]
        torch::Tensor conics,        // [C, N, 3]
        torch::Tensor colors,        // [C, N, channels] - may include depth
        torch::Tensor opacities,     // [C, N]
        torch::Tensor bg_color,      // [C, channels] - may include depth
        torch::Tensor isect_offsets, // [C, tile_height, tile_width]
        torch::Tensor flatten_ids,   // [nnz]
        torch::Tensor settings) {    // [3] containing width, height, tile_size

        // Extract settings
        const int width = settings[0].item<int>();
        const int height = settings[1].item<int>();
        const int tile_size = settings[2].item<int>();

        const int C = static_cast<int>(means2d.size(0));
        const int N = static_cast<int>(means2d.size(1));
        const int channels = static_cast<int>(colors.size(2)); // Get actual channel count

        // Input validation - DO NOT hardcode channels to 3!
        TORCH_CHECK(means2d.dim() == 3 && means2d.size(2) == 2,
                    "means2d must be [C, N, 2], got ", means2d.sizes());
        TORCH_CHECK(conics.dim() == 3 && conics.size(0) == C && conics.size(1) == N && conics.size(2) == 3,
                    "conics must be [C, N, 3], got ", conics.sizes());
        // Remove the hardcoded channel check!
        TORCH_CHECK(colors.dim() == 3 && colors.size(0) == C && colors.size(1) == N,
                    "colors must be [C, N, channels], got ", colors.sizes());
        TORCH_CHECK(opacities.dim() == 2 && opacities.size(0) == C && opacities.size(1) == N,
                    "opacities must be [C, N], got ", opacities.sizes());
        TORCH_CHECK(bg_color.dim() == 2 && bg_color.size(0) == C && bg_color.size(1) == channels,
                    "bg_color must be [C, ", channels, "], got ", bg_color.sizes());

        // Device checks
        TORCH_CHECK(means2d.is_cuda(), "means2d must be on CUDA");
        TORCH_CHECK(conics.is_cuda(), "conics must be on CUDA");
        TORCH_CHECK(colors.is_cuda(), "colors must be on CUDA");
        TORCH_CHECK(opacities.is_cuda(), "opacities must be on CUDA");
        TORCH_CHECK(bg_color.is_cuda(), "bg_color must be on CUDA");
        TORCH_CHECK(isect_offsets.is_cuda(), "isect_offsets must be on CUDA");
        TORCH_CHECK(flatten_ids.is_cuda(), "flatten_ids must be on CUDA");
        TORCH_CHECK(settings.is_cuda(), "settings must be on CUDA");

        // Ensure tensors are contiguous
        means2d = means2d.contiguous();
        conics = conics.contiguous();
        colors = colors.contiguous();
        opacities = opacities.contiguous();
        bg_color = bg_color.contiguous();
        isect_offsets = isect_offsets.contiguous();
        flatten_ids = flatten_ids.contiguous();

        // Call rasterization
        const auto raster_results = gsplat::rasterize_to_pixels_3dgs_fwd(
            means2d, conics, colors, opacities,
            bg_color, {}, // masks
            width, height, tile_size,
            isect_offsets, flatten_ids);

        auto rendered_image = std::get<0>(raster_results).contiguous();
        auto rendered_alpha = std::get<1>(raster_results).to(torch::kFloat32).contiguous();
        const auto last_ids = std::get<2>(raster_results).contiguous();

        // Validate outputs - use actual channel count
        TORCH_CHECK(rendered_image.dim() == 4 && rendered_image.size(0) == C &&
                        rendered_image.size(1) == height && rendered_image.size(2) == width &&
                        rendered_image.size(3) == channels,
                    "rendered_image must be [C, H, W, ", channels, "], got ", rendered_image.sizes());
        TORCH_CHECK(rendered_alpha.dim() == 4 && rendered_alpha.size(0) == C &&
                        rendered_alpha.size(1) == height && rendered_alpha.size(2) == width &&
                        rendered_alpha.size(3) == 1,
                    "rendered_alpha must be [C, H, W, 1], got ", rendered_alpha.sizes());

        // Device checks for outputs
        TORCH_CHECK(rendered_image.is_cuda(), "rendered_image must be on CUDA");
        TORCH_CHECK(rendered_alpha.is_cuda(), "rendered_alpha must be on CUDA");
        TORCH_CHECK(last_ids.is_cuda(), "last_ids must be on CUDA");

        // Save for backward
        ctx->save_for_backward({means2d, conics, colors, opacities, bg_color,
                                isect_offsets, flatten_ids, rendered_alpha, last_ids, settings});

        return {rendered_image, rendered_alpha, last_ids};
    }

    torch::autograd::tensor_list RasterizationFunction::backward(
        torch::autograd::AutogradContext* ctx,
        torch::autograd::tensor_list grad_outputs) {

        const auto grad_image = grad_outputs[0].to(torch::kCUDA).contiguous();
        const auto grad_alpha = grad_outputs[1].to(torch::kCUDA).contiguous();

        const auto saved = ctx->get_saved_variables();
        const auto& means2d = saved[0];
        const auto& conics = saved[1];
        const auto& colors = saved[2];
        const auto& opacities = saved[3];
        const auto& bg_color = saved[4];
        const auto& isect_offsets = saved[5];
        const auto& flatten_ids = saved[6];
        const auto& rendered_alpha = saved[7];
        const auto& last_ids = saved[8];
        const auto& settings = saved[9];

        // Extract settings
        const int width = settings[0].item<int>();
        const int height = settings[1].item<int>();
        const int tile_size = settings[2].item<int>();

        // Call backward
        const auto raster_grads = gsplat::rasterize_to_pixels_3dgs_bwd(
            means2d, conics, colors, opacities,
            bg_color, {}, // masks
            width, height, tile_size,
            isect_offsets, flatten_ids,
            rendered_alpha, last_ids,
            grad_image, grad_alpha,
            false); // absgrad

        const auto v_means2d_abs = std::get<0>(raster_grads);
        const auto v_means2d = std::get<1>(raster_grads).contiguous();
        const auto v_conics = std::get<2>(raster_grads).contiguous();
        const auto v_colors = std::get<3>(raster_grads).contiguous();
        const auto v_opacities = std::get<4>(raster_grads).contiguous();

        // Background gradient
        torch::Tensor v_bg_color;
<<<<<<< HEAD
        if (bg_color.requires_grad()) {
            const auto one_minus_alpha = 1.0f - rendered_alpha;
=======
        if (ctx->needs_input_grad(4)) { // bg_color is input 4
            auto one_minus_alpha = 1.0f - rendered_alpha;
>>>>>>> aa3a5d14
            v_bg_color = (grad_image * one_minus_alpha).sum({1, 2});
        } else {
            v_bg_color = torch::Tensor();
        }

        // Check gradient requirements for other inputs
        // Input order: means2d(0), conics(1), colors(2), opacities(3), bg_color(4),
        //              isect_offsets(5), flatten_ids(6), settings(7)
        if (!ctx->needs_input_grad(0)) {
            v_means2d = torch::Tensor();
        }
        if (!ctx->needs_input_grad(1)) {
            v_conics = torch::Tensor();
        }
        if (!ctx->needs_input_grad(2)) {
            v_colors = torch::Tensor();
        }
        if (!ctx->needs_input_grad(3)) {
            v_opacities = torch::Tensor();
        }

        return {v_means2d, v_conics, v_colors, v_opacities, v_bg_color,
                torch::Tensor(), torch::Tensor(), torch::Tensor()};
    }

    // QuatScaleToCovarPreciFunction implementation
    torch::autograd::tensor_list QuatScaleToCovarPreciFunction::forward(
        torch::autograd::AutogradContext* ctx,
        torch::Tensor quats,
        torch::Tensor scales,
        torch::Tensor settings) { // [3] tensor containing [compute_covar, compute_preci, triu]

        // Ensure inputs are contiguous and on CUDA
        quats = quats.contiguous();
        scales = scales.contiguous();

        TORCH_CHECK(quats.is_cuda(), "quats must be on CUDA");
        TORCH_CHECK(scales.is_cuda(), "scales must be on CUDA");
        TORCH_CHECK(settings.is_cuda(), "settings must be on CUDA");

        // Extract settings
        const bool compute_covar = settings[0].item<bool>();
        const bool compute_preci = settings[1].item<bool>();
        const bool triu = settings[2].item<bool>();

        auto [covars, precis] = gsplat::quat_scale_to_covar_preci_fwd(
            quats, scales, compute_covar, compute_preci, triu);

        // Ensure outputs are defined
        if (!covars.defined()) {
            if (triu) {
                covars = torch::zeros({quats.size(0), 6}, quats.options());
            } else {
                covars = torch::zeros({quats.size(0), 3, 3}, quats.options());
            }
        }
        if (!precis.defined()) {
            if (triu) {
                precis = torch::zeros({quats.size(0), 6}, quats.options());
            } else {
                precis = torch::zeros({quats.size(0), 3, 3}, quats.options());
            }
        }

        // Save for backward
        ctx->save_for_backward({quats, scales, settings, covars, precis});

        return {covars, precis};
    }

    torch::autograd::tensor_list QuatScaleToCovarPreciFunction::backward(
        torch::autograd::AutogradContext* ctx,
        torch::autograd::tensor_list grad_outputs) {

        const auto saved = ctx->get_saved_variables();
        const auto quats = saved[0];
        const auto scales = saved[1];
        const auto settings = saved[2];

        const bool triu = settings[2].item<bool>();

        auto v_covars = grad_outputs[0];
        auto v_precis = grad_outputs[1];

        // Ensure gradients are contiguous and on CUDA
        if (v_covars.defined()) {
            v_covars = v_covars.to(torch::kCUDA).contiguous();
        }
        if (v_precis.defined()) {
            v_precis = v_precis.to(torch::kCUDA).contiguous();
        }

        torch::Tensor v_quats, v_scales;

        if ((v_covars.defined() && v_covars.abs().sum().item<float>() > 0) ||
            (v_precis.defined() && v_precis.abs().sum().item<float>() > 0)) {
            const auto [grad_quats, grad_scales] = gsplat::quat_scale_to_covar_preci_bwd(
                quats, scales, triu, v_covars, v_precis);
            v_quats = grad_quats;
            v_scales = grad_scales;
        } else {
            v_quats = torch::zeros_like(quats);
            v_scales = torch::zeros_like(scales);
        }

        // Check gradient requirements
        // Input order: quats(0), scales(1), settings(2)
        if (!ctx->needs_input_grad(0)) {
            v_quats = torch::Tensor();
        }
        if (!ctx->needs_input_grad(1)) {
            v_scales = torch::Tensor();
        }

        return {v_quats, v_scales, torch::Tensor()};
    }

} // namespace gs<|MERGE_RESOLUTION|>--- conflicted
+++ resolved
@@ -51,13 +51,13 @@
         TORCH_CHECK(settings.is_cuda(), "settings must be on CUDA");
 
         // Extract settings - keep on same device as input
-        const int width = settings[0].item<int>();
-        const int height = settings[1].item<int>();
-        const float eps2d = settings[2].item<float>();
-        const float near_plane = settings[3].item<float>();
-        const float far_plane = settings[4].item<float>();
-        const float radius_clip = settings[5].item<float>();
-        const float scaling_modifier = settings[6].item<float>();
+        const auto width = settings[0].item<int>();
+        const auto height = settings[1].item<int>();
+        const auto eps2d = settings[2].item<float>();
+        const auto near_plane = settings[3].item<float>();
+        const auto far_plane = settings[4].item<float>();
+        const auto radius_clip = settings[5].item<float>();
+        const auto scaling_modifier = settings[6].item<float>();
 
         // Ensure all tensors are contiguous
         means3D = means3D.contiguous();
@@ -70,10 +70,10 @@
         K = K.contiguous();
 
         // Apply scaling modifier
-        const auto scaled_scales = scales * scaling_modifier;
+        auto scaled_scales = scales * scaling_modifier;
 
         // Call projection - pass undefined tensor if opacities not provided
-        const auto proj_results = gsplat::projection_ewa_3dgs_fused_fwd(
+        auto proj_results = gsplat::projection_ewa_3dgs_fused_fwd(
             means3D,
             {}, // covars
             quats,
@@ -127,21 +127,13 @@
         torch::autograd::AutogradContext* ctx,
         torch::autograd::tensor_list grad_outputs) {
 
-<<<<<<< HEAD
-        const auto v_radii = grad_outputs[0];
-        const auto v_means2d = grad_outputs[1].to(torch::kCUDA).contiguous();
-        const auto v_depths = grad_outputs[2].to(torch::kCUDA).contiguous();
-        const auto v_conics = grad_outputs[3].to(torch::kCUDA).contiguous();
-        const auto v_compensations = grad_outputs[4].to(torch::kCUDA).contiguous();
-=======
         auto v_radii = grad_outputs[0];
         auto v_means2d = grad_outputs[1].to(torch::kCUDA).contiguous();
         auto v_depths = grad_outputs[2].to(torch::kCUDA).contiguous();
         auto v_conics = grad_outputs[3].to(torch::kCUDA).contiguous();
         auto v_compensations_tensor = grad_outputs[4];
->>>>>>> aa3a5d14
-
-        const auto saved = ctx->get_saved_variables();
+
+        auto saved = ctx->get_saved_variables();
         const auto& means3D = saved[0];
         const auto& quats = saved[1];
         const auto& scaled_scales = saved[2]; // Note: this is already scaled!
@@ -154,17 +146,6 @@
         const auto& compensations = saved[9];
 
         // Extract settings
-<<<<<<< HEAD
-        const int width = settings[0].item<int>();
-        const int height = settings[1].item<int>();
-        const float eps2d = settings[2].item<float>();
-
-        // Call backward
-        const auto proj_grads = gsplat::projection_ewa_3dgs_fused_bwd(
-            means3D, {}, quats, scales,
-            viewmat, K,
-            width, height, eps2d,
-=======
         const auto width = settings[0].item<int>();
         const auto height = settings[1].item<int>();
         const auto eps2d = settings[2].item<float>();
@@ -193,7 +174,6 @@
             width,
             height,
             eps2d,
->>>>>>> aa3a5d14
             gsplat::CameraModelType::PINHOLE,
             radii,
             conics,
@@ -204,17 +184,10 @@
             v_compensations,
             ctx->needs_input_grad(4));
 
-<<<<<<< HEAD
-        const auto v_means3D = std::get<0>(proj_grads);
-        const auto v_quats = std::get<2>(proj_grads);
-        const auto v_scales = std::get<3>(proj_grads);
-        const auto v_viewmat = std::get<4>(proj_grads);
-=======
         auto v_means3D = std::get<0>(proj_grads);
         auto v_quats = std::get<2>(proj_grads);
         auto v_scales = std::get<3>(proj_grads); // This is gradient w.r.t. scaled_scales
         auto v_viewmat = std::get<4>(proj_grads);
->>>>>>> aa3a5d14
 
         // v_scales is gradient w.r.t. scaled_scales, but we need gradient w.r.t. original scales
         // Since scaled_scales = scales * scaling_modifier, by chain rule:
@@ -295,10 +268,10 @@
         }
 
         // Use only the coefficients we need
-        const auto coeffs_used = coeffs.index({torch::indexing::Slice(),
-                                               torch::indexing::Slice(torch::indexing::None, num_sh_coeffs),
-                                               torch::indexing::Slice()})
-                                     .contiguous();
+        auto coeffs_used = coeffs.index({torch::indexing::Slice(),
+                                         torch::indexing::Slice(torch::indexing::None, num_sh_coeffs),
+                                         torch::indexing::Slice()})
+                               .contiguous();
 
         // Call spherical harmonics forward
         auto colors = gsplat::spherical_harmonics_fwd(
@@ -320,9 +293,9 @@
         torch::autograd::AutogradContext* ctx,
         torch::autograd::tensor_list grad_outputs) {
 
-        const auto v_colors = grad_outputs[0].to(torch::kCUDA).contiguous();
-
-        const auto saved = ctx->get_saved_variables();
+        auto v_colors = grad_outputs[0].to(torch::kCUDA).contiguous();
+
+        auto saved = ctx->get_saved_variables();
         const auto& dirs = saved[0];
         const auto& coeffs = saved[1];
         const auto& coeffs_used = saved[2];
@@ -331,20 +304,15 @@
         const int sh_degree = ctx->saved_data["sh_degree"].to<int>();
         const int num_sh_coeffs = ctx->saved_data["num_sh_coeffs"].to<int>();
 
-<<<<<<< HEAD
-        // Compute v_dirs based on needs_input_grad[1] (dirs is second input)
-        const bool compute_v_dirs = ctx->needs_input_grad(1);
-=======
         // Compute v_dirs based on needs_input_grad(1) (dirs is second input)
         bool compute_v_dirs = ctx->needs_input_grad(1);
->>>>>>> aa3a5d14
-
-        const auto sh_grads = gsplat::spherical_harmonics_bwd(
+
+        auto sh_grads = gsplat::spherical_harmonics_bwd(
             num_sh_coeffs, sh_degree,
             dirs, coeffs_used, masks,
             v_colors, compute_v_dirs);
 
-        const auto v_coeffs_active = std::get<0>(sh_grads);
+        auto v_coeffs_active = std::get<0>(sh_grads);
         auto v_dirs = std::get<1>(sh_grads);
 
         // Create full gradient tensor for coeffs only if needed
@@ -379,9 +347,9 @@
         torch::Tensor settings) {    // [3] containing width, height, tile_size
 
         // Extract settings
-        const int width = settings[0].item<int>();
-        const int height = settings[1].item<int>();
-        const int tile_size = settings[2].item<int>();
+        const auto width = settings[0].item<int>();
+        const auto height = settings[1].item<int>();
+        const auto tile_size = settings[2].item<int>();
 
         const int C = static_cast<int>(means2d.size(0));
         const int N = static_cast<int>(means2d.size(1));
@@ -420,7 +388,7 @@
         flatten_ids = flatten_ids.contiguous();
 
         // Call rasterization
-        const auto raster_results = gsplat::rasterize_to_pixels_3dgs_fwd(
+        auto raster_results = gsplat::rasterize_to_pixels_3dgs_fwd(
             means2d, conics, colors, opacities,
             bg_color, {}, // masks
             width, height, tile_size,
@@ -428,7 +396,7 @@
 
         auto rendered_image = std::get<0>(raster_results).contiguous();
         auto rendered_alpha = std::get<1>(raster_results).to(torch::kFloat32).contiguous();
-        const auto last_ids = std::get<2>(raster_results).contiguous();
+        auto last_ids = std::get<2>(raster_results).contiguous();
 
         // Validate outputs - use actual channel count
         TORCH_CHECK(rendered_image.dim() == 4 && rendered_image.size(0) == C &&
@@ -456,10 +424,10 @@
         torch::autograd::AutogradContext* ctx,
         torch::autograd::tensor_list grad_outputs) {
 
-        const auto grad_image = grad_outputs[0].to(torch::kCUDA).contiguous();
-        const auto grad_alpha = grad_outputs[1].to(torch::kCUDA).contiguous();
-
-        const auto saved = ctx->get_saved_variables();
+        auto grad_image = grad_outputs[0].to(torch::kCUDA).contiguous();
+        auto grad_alpha = grad_outputs[1].to(torch::kCUDA).contiguous();
+
+        auto saved = ctx->get_saved_variables();
         const auto& means2d = saved[0];
         const auto& conics = saved[1];
         const auto& colors = saved[2];
@@ -472,12 +440,12 @@
         const auto& settings = saved[9];
 
         // Extract settings
-        const int width = settings[0].item<int>();
-        const int height = settings[1].item<int>();
-        const int tile_size = settings[2].item<int>();
+        const auto width = settings[0].item<int>();
+        const auto height = settings[1].item<int>();
+        const auto tile_size = settings[2].item<int>();
 
         // Call backward
-        const auto raster_grads = gsplat::rasterize_to_pixels_3dgs_bwd(
+        auto raster_grads = gsplat::rasterize_to_pixels_3dgs_bwd(
             means2d, conics, colors, opacities,
             bg_color, {}, // masks
             width, height, tile_size,
@@ -486,21 +454,16 @@
             grad_image, grad_alpha,
             false); // absgrad
 
-        const auto v_means2d_abs = std::get<0>(raster_grads);
-        const auto v_means2d = std::get<1>(raster_grads).contiguous();
-        const auto v_conics = std::get<2>(raster_grads).contiguous();
-        const auto v_colors = std::get<3>(raster_grads).contiguous();
-        const auto v_opacities = std::get<4>(raster_grads).contiguous();
+        auto v_means2d_abs = std::get<0>(raster_grads);
+        auto v_means2d = std::get<1>(raster_grads).contiguous();
+        auto v_conics = std::get<2>(raster_grads).contiguous();
+        auto v_colors = std::get<3>(raster_grads).contiguous();
+        auto v_opacities = std::get<4>(raster_grads).contiguous();
 
         // Background gradient
         torch::Tensor v_bg_color;
-<<<<<<< HEAD
-        if (bg_color.requires_grad()) {
-            const auto one_minus_alpha = 1.0f - rendered_alpha;
-=======
         if (ctx->needs_input_grad(4)) { // bg_color is input 4
             auto one_minus_alpha = 1.0f - rendered_alpha;
->>>>>>> aa3a5d14
             v_bg_color = (grad_image * one_minus_alpha).sum({1, 2});
         } else {
             v_bg_color = torch::Tensor();
@@ -542,9 +505,9 @@
         TORCH_CHECK(settings.is_cuda(), "settings must be on CUDA");
 
         // Extract settings
-        const bool compute_covar = settings[0].item<bool>();
-        const bool compute_preci = settings[1].item<bool>();
-        const bool triu = settings[2].item<bool>();
+        bool compute_covar = settings[0].item<bool>();
+        bool compute_preci = settings[1].item<bool>();
+        bool triu = settings[2].item<bool>();
 
         auto [covars, precis] = gsplat::quat_scale_to_covar_preci_fwd(
             quats, scales, compute_covar, compute_preci, triu);
@@ -575,12 +538,12 @@
         torch::autograd::AutogradContext* ctx,
         torch::autograd::tensor_list grad_outputs) {
 
-        const auto saved = ctx->get_saved_variables();
-        const auto quats = saved[0];
-        const auto scales = saved[1];
-        const auto settings = saved[2];
-
-        const bool triu = settings[2].item<bool>();
+        auto saved = ctx->get_saved_variables();
+        auto quats = saved[0];
+        auto scales = saved[1];
+        auto settings = saved[2];
+
+        bool triu = settings[2].item<bool>();
 
         auto v_covars = grad_outputs[0];
         auto v_precis = grad_outputs[1];
@@ -597,7 +560,7 @@
 
         if ((v_covars.defined() && v_covars.abs().sum().item<float>() > 0) ||
             (v_precis.defined() && v_precis.abs().sum().item<float>() > 0)) {
-            const auto [grad_quats, grad_scales] = gsplat::quat_scale_to_covar_preci_bwd(
+            auto [grad_quats, grad_scales] = gsplat::quat_scale_to_covar_preci_bwd(
                 quats, scales, triu, v_covars, v_precis);
             v_quats = grad_quats;
             v_scales = grad_scales;
