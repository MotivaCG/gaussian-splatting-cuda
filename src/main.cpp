#include "core/application.hpp"
#include "core/argument_parser.hpp"
#include "core/training_setup.hpp"
#include <c10/cuda/CUDAAllocatorConfig.h>
#include <print>

int main(int argc, char* argv[]) {
<<<<<<< HEAD
    //----------------------------------------------------------------------
    // 0. Set CUDA caching allocator settings to avoid fragmentation issues
    // This avoids the need to repeatedly call emptyCache() after
    // densification steps. We manually call the proper function here
    // instead of setting the environment variable hoping that this then
    // also works on Windows. Setting the environment variable using
    // setenv("PYTORCH_CUDA_ALLOC_CONF", "expandable_segments:True", 1);
    // would work on Linux but not on Windows, so we use the C++ API.
    // Should this break in the future, we can always revert to the old
    // approach of calling emptyCache() after each densification step.
    //----------------------------------------------------------------------
    #ifndef _WIN32
        // Windows doesn't support CUDACachingAllocator expandable_segments
        c10::cuda::CUDACachingAllocator::setAllocatorSettings("expandable_segments:True");
    #endif
=======
//----------------------------------------------------------------------
// 0. Set CUDA caching allocator settings to avoid fragmentation issues
// This avoids the need to repeatedly call emptyCache() after
// densification steps. We manually call the proper function here
// instead of setting the environment variable hoping that this then
// also works on Windows. Setting the environment variable using
// setenv("PYTORCH_CUDA_ALLOC_CONF", "expandable_segments:True", 1);
// would work on Linux but not on Windows, so we use the C++ API.
// Should this break in the future, we can always revert to the old
// approach of calling emptyCache() after each densification step.
//----------------------------------------------------------------------
#ifndef _WIN32
    // Windows doesn't support CUDACachingAllocator expandable_segments
    c10::cuda::CUDACachingAllocator::setAllocatorSettings("expandable_segments:True");
#endif
>>>>>>> 07a64d35

    auto params_result = gs::args::parse_args_and_params(argc, argv);
    if (!params_result) {
        std::println(stderr, "Error: {}", params_result.error());
        return -1;
    }
    auto params = std::move(*params_result);
    // no gui
    if (params->optimization.headless) {
        if (params->dataset.data_path.empty()) {
            std::println(stderr, "Error: Headless mode requires --data-path");
            return -1;
        }

        std::println("Starting headless training...");

        // Save config
        auto save_result = gs::param::save_training_parameters_to_json(*params, params->dataset.output_path);
        if (!save_result) {
            std::println(stderr, "Error saving config: {}", save_result.error());
            return -1;
        }

        auto setup_result = gs::setupTraining(*params);
        if (!setup_result) {
            std::println(stderr, "Error: {}", setup_result.error());
            return -1;
        }

        auto train_result = setup_result->trainer->train();
        if (!train_result) {
            std::println(stderr, "Training error: {}", train_result.error());
            return -1;
        }

        return 0;
    }

    // gui app
    std::println("Starting viewer mode...");
    gs::Application app;
    return app.run(std::move(params));
}<|MERGE_RESOLUTION|>--- conflicted
+++ resolved
@@ -5,23 +5,6 @@
 #include <print>
 
 int main(int argc, char* argv[]) {
-<<<<<<< HEAD
-    //----------------------------------------------------------------------
-    // 0. Set CUDA caching allocator settings to avoid fragmentation issues
-    // This avoids the need to repeatedly call emptyCache() after
-    // densification steps. We manually call the proper function here
-    // instead of setting the environment variable hoping that this then
-    // also works on Windows. Setting the environment variable using
-    // setenv("PYTORCH_CUDA_ALLOC_CONF", "expandable_segments:True", 1);
-    // would work on Linux but not on Windows, so we use the C++ API.
-    // Should this break in the future, we can always revert to the old
-    // approach of calling emptyCache() after each densification step.
-    //----------------------------------------------------------------------
-    #ifndef _WIN32
-        // Windows doesn't support CUDACachingAllocator expandable_segments
-        c10::cuda::CUDACachingAllocator::setAllocatorSettings("expandable_segments:True");
-    #endif
-=======
 //----------------------------------------------------------------------
 // 0. Set CUDA caching allocator settings to avoid fragmentation issues
 // This avoids the need to repeatedly call emptyCache() after
@@ -37,7 +20,6 @@
     // Windows doesn't support CUDACachingAllocator expandable_segments
     c10::cuda::CUDACachingAllocator::setAllocatorSettings("expandable_segments:True");
 #endif
->>>>>>> 07a64d35
 
     auto params_result = gs::args::parse_args_and_params(argc, argv);
     if (!params_result) {
