// Copyright (c) 2023 Janusch Patas.
// All rights reserved. Derived from 3D Gaussian Splatting for Real-Time Radiance Field Rendering software by Inria and MPII.

#include "core/parameters.hpp"
#include <chrono>
#include <ctime>
#include <expected>
#include <filesystem>
#include <format>
#include <fstream>
#include <iomanip>
#include <nlohmann/json.hpp>
#include <print>
#include <sstream>
#include <string>
#include <variant>
#include <vector>

#ifdef _WIN32
#include <Windows.h>
#endif

namespace gs {
    namespace param {
        namespace {
            /**
             * @brief Get the path to a configuration file
             * @param filename Name of the configuration file
             * @return std::filesystem::path Full path to the configuration file
             */
            std::filesystem::path get_config_path(const std::string& filename) {
#ifdef _WIN32
                char executablePathWindows[MAX_PATH];
                GetModuleFileNameA(nullptr, executablePathWindows, MAX_PATH);
                std::filesystem::path executablePath = std::filesystem::path(executablePathWindows);
<<<<<<< HEAD
                std::filesystem::path parentDir = executablePath;
                while (!parentDir.empty() && !std::filesystem::exists(parentDir / "parameter" / filename))
                {
                    parentDir = parentDir.parent_path();
                } 
=======
                std::filesystem::path searchDir = executablePath;
                while (!searchDir.empty() && !std::filesystem::exists(searchDir / "parameter" / filename)) {
                    searchDir = searchDir.parent_path();
                }
>>>>>>> 1706f202

                if (searchDir.empty()) {
                    throw std::runtime_error("could not find " + (std::filesystem::path("parameter") / filename).string());
                }
#else
                std::filesystem::path executablePath = std::filesystem::canonical("/proc/self/exe");
                std::filesystem::path searchDir = executablePath.parent_path().parent_path();
#endif
                return searchDir / "parameter" / filename;
            }

            /**
             * @brief Read and parse a JSON configuration file
             * @param path Path to the JSON file
             * @return Expected JSON object or error message
             */
            std::expected<nlohmann::json, std::string> read_json_file(const std::filesystem::path& path) {
                if (!std::filesystem::exists(path)) {
                    return std::unexpected(std::format("Configuration file does not exist: {}", path.string()));
                }

                std::ifstream file(path);
                if (!file.is_open()) {
                    return std::unexpected(std::format("Could not open configuration file: {}", path.string()));
                }

                try {
                    std::stringstream buffer;
                    buffer << file.rdbuf();
                    return nlohmann::json::parse(buffer.str());
                } catch (const nlohmann::json::parse_error& e) {
                    return std::unexpected(std::format("JSON parsing error in {}: {}", path.string(), e.what()));
                }
            }

            /**
             * @brief Verify optimization parameters between JSON and struct defaults
             *
             * This function performs a comprehensive verification of optimization parameters:
             * 1. Checks if all struct parameters exist in JSON
             * 2. Verifies values match between JSON and struct defaults
             * 3. Identifies unknown parameters in JSON (with warnings)
             * 4. Provides detailed error reporting
             *
             * @param defaults The default parameters from the struct
             * @param json The JSON configuration to verify
             * @param strict If true, unknown parameters are treated as errors
             * @return bool True if verification passed, false otherwise
             */
            bool verify_optimization_parameters(const OptimizationParameters& defaults,
                                                const nlohmann::json& json,
                                                bool strict = false) {
                bool all_match = true;
                std::vector<std::string> missing_in_json;
                std::vector<std::string> unknown_params;
                std::vector<std::string> mismatched_values;

                // Define all expected parameters and their types
                struct ParamInfo {
                    std::string name;
                    std::variant<int, size_t, float, int64_t, std::string, bool> value;
                    std::string description; // Added for better documentation
                };

                const std::vector<ParamInfo> expected_params = {
                    {"iterations", defaults.iterations, "Total number of training iterations"},
                    {"means_lr", defaults.means_lr, "Initial learning rate for position updates"},
                    {"shs_lr", defaults.shs_lr, "Learning rate for spherical harmonics updates"},
                    {"opacity_lr", defaults.opacity_lr, "Learning rate for opacity updates"},
                    {"scaling_lr", defaults.scaling_lr, "Learning rate for scaling updates"},
                    {"rotation_lr", defaults.rotation_lr, "Learning rate for rotation updates"},
                    {"lambda_dssim", defaults.lambda_dssim, "DSSIM loss weight"},
                    {"min_opacity", defaults.min_opacity, "Minimum opacity threshold"},
                    {"refine_every", defaults.refine_every, "Interval between densification steps"},
                    {"start_refine", defaults.start_refine, "Starting iteration for densification"},
                    {"stop_refine", defaults.stop_refine, "Ending iteration for densification"},
                    {"grad_threshold", defaults.grad_threshold, "Gradient threshold for densification"},
                    {"opacity_reg", defaults.opacity_reg, "Opacity L1 regularization weight"},
                    {"scale_reg", defaults.scale_reg, "Scale L1 regularization weight"},
                    {"init_opacity", defaults.init_opacity, "Initial opacity value for new Gaussians"},
                    {"init_scaling", defaults.init_scaling, "Initial scaling value for new Gaussians"},
                    {"sh_degree", defaults.sh_degree, "Spherical harmonics degree"},
                    {"max_cap", defaults.max_cap, "Maximum number of Gaussians for MCMC strategy"},
                    {"render_mode", defaults.render_mode, "Render mode: RGB, D, ED, RGB_D, RGB_ED"},
                    {"strategy", defaults.strategy, "Optimization strategy: mcmc, default"},
                    {"enable_eval", defaults.enable_eval, "Enable evaluation during training"},
                    {"enable_save_eval_images", defaults.enable_save_eval_images, "Save images during evaluation"},
                    {"skip_intermediate", defaults.skip_intermediate_saving, "Skip saving intermediate results and only save final output"},
                    {"preload_to_ram", defaults.preload_to_ram, "Load the entire dataset into RAM at startup for maximum performance (uses more RAM)"},
                    {"use_bilateral_grid", defaults.use_bilateral_grid, "Enable bilateral grid for appearance modeling"},
                    {"bilateral_grid_X", defaults.bilateral_grid_X, "Bilateral grid X dimension"},
                    {"bilateral_grid_Y", defaults.bilateral_grid_Y, "Bilateral grid Y dimension"},
                    {"bilateral_grid_W", defaults.bilateral_grid_W, "Bilateral grid W dimension"},
                    {"bilateral_grid_lr", defaults.bilateral_grid_lr, "Learning rate for bilateral grid"},
                    {"tv_loss_weight", defaults.tv_loss_weight, "Weight for total variation loss"},
                    {"prune_opacity", defaults.prune_opacity, "Opacity pruning threshold"},
                    {"grow_scale3d", defaults.grow_scale3d, "3D scale threshold for duplication"},
                    {"grow_scale2d", defaults.grow_scale2d, "2D scale threshold for splitting"},
                    {"prune_scale3d", defaults.prune_scale3d, "3D scale threshold for pruning"},
                    {"prune_scale2d", defaults.prune_scale2d, "2D scale threshold for pruning"},
                    {"stop_refine_scale2d", defaults.stop_refine_scale2d, "Stop refining Gaussians based on 2D scale at this iteration"},
                    {"reset_every", defaults.reset_every, "Reset opacity every this many iterations"},
                    {"pause_refine_after_reset", defaults.pause_refine_after_reset, "Pause refinement after reset for N iterations"},
                    {"revised_opacity", defaults.revised_opacity, "Use revised opacity heuristic"},
                    {"steps_scaler", defaults.steps_scaler, "Scales the training steps and values"},
                    {"antialiasing", defaults.antialiasing, "Enables antialiasing"},
                    {"sh_degree_interval", defaults.sh_degree_interval, "Interval for increasing SH degree"},
                    {"selective_adam", defaults.selective_adam, "Selective Adam optimizer flag"}};

                // Check all expected parameters
                for (const auto& param : expected_params) {
                    if (!json.contains(param.name)) {
                        // Skip eval_steps and save_steps as they are handled separately
                        if (param.name != "eval_steps" && param.name != "save_steps") {
                            missing_in_json.push_back(param.name);
                            all_match = false;
                        }
                        continue;
                    }

                    // Compare values based on type
                    std::visit([&](const auto& default_val) {
                        using T = std::decay_t<decltype(default_val)>;
                        try {
                            if (json[param.name].get<T>() != default_val) {
                                mismatched_values.push_back(param.name);
                                all_match = false;
                            }
                        } catch (...) {
                            // Type mismatch
                            mismatched_values.push_back(param.name + " (type mismatch)");
                            all_match = false;
                        }
                    },
                               param.value);
                }

                // Check for any unknown parameters in JSON
                for (const auto& [key, value] : json.items()) {
                    bool found = false;
                    for (const auto& param : expected_params) {
                        if (key == param.name) {
                            found = true;
                            break;
                        }
                    }
                    if (key == "eval_steps" || key == "save_steps") {
                        found = true;
                    }
                    if (!found) {
                        unknown_params.push_back(key);
                        if (strict) {
                            all_match = false;
                        }
                    }
                }

                // Print report
                if (!all_match || !unknown_params.empty()) {
                    std::println(stderr, "\nParameter verification report:");

                    if (!mismatched_values.empty()) {
                        std::println(stderr, "\nMismatched values:");
                        for (const auto& param : mismatched_values) {
                            std::print(stderr, "  - {}: JSON={}", param, json[param].dump());
                            // Find and print the default value and description
                            for (const auto& p : expected_params) {
                                if (p.name == param) {
                                    std::print(stderr, ", Default=");
                                    std::visit([&](const auto& val) {
                                        std::print(stderr, "{}", val);
                                    },
                                               p.value);
                                    std::println(stderr, " ({})", p.description);
                                    break;
                                }
                            }
                        }
                    }

                    if (!missing_in_json.empty()) {
                        std::println(stderr, "\nParameters in struct but not in JSON:");
                        for (const auto& param : missing_in_json) {
                            // Find and print the description
                            for (const auto& p : expected_params) {
                                if (p.name == param) {
                                    std::println(stderr, "  - {} ({})", param, p.description);
                                    break;
                                }
                            }
                        }
                    }

                    if (!unknown_params.empty()) {
                        std::println(stderr, "\nUnknown parameters in JSON (will be ignored):");
                        for (const auto& param : unknown_params) {
                            std::println(stderr, "  - {}", param);
                        }
                    }
                } else {
                    std::println("Parameter verification passed successfully!");
                }

                return all_match;
            }
        } // namespace

        /**
         * @brief Read optimization parameters from JSON file
         * @param[in] strategy Optimization strategy to load parameters for
         * @return Expected OptimizationParameters or error message
         */
        std::expected<OptimizationParameters, std::string> read_optim_params_from_json(const std::string strategy) {
            auto json_result = read_json_file(get_config_path(strategy + "_optimization_params.json"));
            if (!json_result) {
                return std::unexpected(json_result.error());
            }

            auto json = *json_result;

            // Create default parameters for verification
            OptimizationParameters defaults;

            // Verify parameters before reading
            verify_optimization_parameters(defaults, json);

            try {
                OptimizationParameters params;
                params.iterations = json["iterations"];
                params.means_lr = json["means_lr"];
                params.shs_lr = json["shs_lr"];
                params.opacity_lr = json["opacity_lr"];
                params.scaling_lr = json["scaling_lr"];
                params.rotation_lr = json["rotation_lr"];
                params.lambda_dssim = json["lambda_dssim"];
                params.min_opacity = json["min_opacity"];
                params.refine_every = json["refine_every"];
                params.start_refine = json["start_refine"];
                params.stop_refine = json["stop_refine"];
                params.grad_threshold = json["grad_threshold"];
                params.sh_degree = json["sh_degree"];

                if (json.contains("opacity_reg")) {
                    params.opacity_reg = json["opacity_reg"];
                }
                if (json.contains("scale_reg")) {
                    params.scale_reg = json["scale_reg"];
                }
                if (json.contains("init_opacity")) {
                    params.init_opacity = json["init_opacity"];
                }
                if (json.contains("init_scaling")) {
                    params.init_scaling = json["init_scaling"];
                }
                if (json.contains("max_cap")) {
                    params.max_cap = json["max_cap"];
                }

                // Handle render mode
                if (json.contains("render_mode")) {
                    std::string mode = json["render_mode"];
                    // Validate render mode
                    if (mode == "RGB" || mode == "D" || mode == "ED" ||
                        mode == "RGB_D" || mode == "RGB_ED") {
                        params.render_mode = mode;
                    } else {
                        std::println(stderr, "Warning: Invalid render mode '{}' in JSON. Using default 'RGB'", mode);
                    }
                }

                if (json.contains("strategy")) {
                    std::string strategy = json["strategy"];
                    if (strategy == "mcmc" || strategy == "default") {
                        params.strategy = strategy;
                    } else {
                        std::println(stderr, "Warning: Invalid optimization strategy '{}' in JSON. Using default 'default'", strategy);
                    }
                }

                if (json.contains("eval_steps")) {
                    params.eval_steps.clear();
                    for (const auto& step : json["eval_steps"]) {
                        params.eval_steps.push_back(step.get<size_t>());
                    }
                }

                if (json.contains("save_steps")) {
                    params.save_steps.clear();
                    for (const auto& step : json["save_steps"]) {
                        params.save_steps.push_back(step.get<size_t>());
                    }
                }

                if (json.contains("enable_eval")) {
                    params.enable_eval = json["enable_eval"];
                }
                if (json.contains("enable_save_eval_images")) {
                    params.enable_save_eval_images = json["enable_save_eval_images"];
                }
                if (json.contains("skip_intermediate")) {
                    params.skip_intermediate_saving = json["skip_intermediate"];
                }
                if (json.contains("preload_to_ram")) {
                    params.preload_to_ram = json["preload_to_ram"];
                }
                if (json.contains("use_bilateral_grid")) {
                    params.use_bilateral_grid = json["use_bilateral_grid"];
                }
                if (json.contains("bilateral_grid_X")) {
                    params.bilateral_grid_X = json["bilateral_grid_X"];
                }
                if (json.contains("bilateral_grid_Y")) {
                    params.bilateral_grid_Y = json["bilateral_grid_Y"];
                }
                if (json.contains("bilateral_grid_W")) {
                    params.bilateral_grid_W = json["bilateral_grid_W"];
                }
                if (json.contains("bilateral_grid_lr")) {
                    params.bilateral_grid_lr = json["bilateral_grid_lr"];
                }
                if (json.contains("tv_loss_weight")) {
                    params.tv_loss_weight = json["tv_loss_weight"];
                }
                if (json.contains("prune_opacity")) {
                    params.prune_opacity = json["prune_opacity"];
                }
                if (json.contains("grow_scale3d")) {
                    params.grow_scale3d = json["grow_scale3d"];
                }
                if (json.contains("grow_scale2d")) {
                    params.grow_scale2d = json["grow_scale2d"];
                }
                if (json.contains("prune_scale3d")) {
                    params.prune_scale3d = json["prune_scale3d"];
                }
                if (json.contains("prune_scale2d")) {
                    params.prune_scale2d = json["prune_scale2d"];
                }
                if (json.contains("stop_refine_scale2d")) {
                    params.stop_refine_scale2d = json["stop_refine_scale2d"];
                }
                if (json.contains("reset_every")) {
                    params.reset_every = json["reset_every"];
                }
                if (json.contains("pause_refine_after_reset")) {
                    params.pause_refine_after_reset = json["pause_refine_after_reset"];
                }
                if (json.contains("revised_opacity")) {
                    params.revised_opacity = json["revised_opacity"];
                }
                if (json.contains("steps_scaler")) {
                    params.steps_scaler = json["steps_scaler"];
                }
                if (json.contains("antialiasing")) {
                    params.antialiasing = json["antialiasing"];
                }
                if (json.contains("skip_intermediate")) {
                    params.antialiasing = json["skip_intermediate"];
                }
                if (json.contains("sh_degree_interval")) {
                    params.sh_degree_interval = json["sh_degree_interval"];
                }
                if (json.contains("selective_adam")) {
                    params.selective_adam = json["selective_adam"];
                }

                return params;

            } catch (const std::exception& e) {
                return std::unexpected(std::format("Error parsing optimization parameters: {}", e.what()));
            }
        }

        /**
         * @brief Save full training parameters (dataset + optimization) to JSON
         * @param params The full training parameters
         * @param output_path Path to the output directory
         * @return Expected void or error message
         */
        std::expected<void, std::string> save_training_parameters_to_json(
            const TrainingParameters& params,
            const std::filesystem::path& output_path) {

            try {
                nlohmann::json json;

                // Dataset configuration
                json["dataset"]["data_path"] = params.dataset.data_path.string();
                json["dataset"]["output_path"] = params.dataset.output_path.string();
                json["dataset"]["images"] = params.dataset.images;
                json["dataset"]["attention_masks"] = params.dataset.attention_masks;
                json["dataset"]["resolution"] = params.dataset.resolution;
                json["dataset"]["test_every"] = params.dataset.test_every;

                // Optimization configuration
                nlohmann::json opt_json;
                opt_json["iterations"] = params.optimization.iterations;
                opt_json["means_lr"] = params.optimization.means_lr;
                opt_json["shs_lr"] = params.optimization.shs_lr;
                opt_json["opacity_lr"] = params.optimization.opacity_lr;
                opt_json["scaling_lr"] = params.optimization.scaling_lr;
                opt_json["rotation_lr"] = params.optimization.rotation_lr;
                opt_json["lambda_dssim"] = params.optimization.lambda_dssim;
                opt_json["min_opacity"] = params.optimization.min_opacity;
                opt_json["refine_every"] = params.optimization.refine_every;
                opt_json["start_refine"] = params.optimization.start_refine;
                opt_json["stop_refine"] = params.optimization.stop_refine;
                opt_json["grad_threshold"] = params.optimization.grad_threshold;
                opt_json["sh_degree"] = params.optimization.sh_degree;
                opt_json["opacity_reg"] = params.optimization.opacity_reg;
                opt_json["scale_reg"] = params.optimization.scale_reg;
                opt_json["init_opacity"] = params.optimization.init_opacity;
                opt_json["init_scaling"] = params.optimization.init_scaling;
                opt_json["max_cap"] = params.optimization.max_cap;
                opt_json["render_mode"] = params.optimization.render_mode;
                opt_json["eval_steps"] = params.optimization.eval_steps;
                opt_json["save_steps"] = params.optimization.save_steps;
                opt_json["enable_eval"] = params.optimization.enable_eval;
                opt_json["enable_save_eval_images"] = params.optimization.enable_save_eval_images;
                opt_json["strategy"] = params.optimization.strategy;
                opt_json["skip_intermediate"] = params.optimization.skip_intermediate_saving;
                opt_json["preload_to_ram"] = params.optimization.preload_to_ram;
                opt_json["use_bilateral_grid"] = params.optimization.use_bilateral_grid;
                opt_json["bilateral_grid_X"] = params.optimization.bilateral_grid_X;
                opt_json["bilateral_grid_Y"] = params.optimization.bilateral_grid_Y;
                opt_json["bilateral_grid_W"] = params.optimization.bilateral_grid_W;
                opt_json["bilateral_grid_lr"] = params.optimization.bilateral_grid_lr;
                opt_json["tv_loss_weight"] = params.optimization.tv_loss_weight;
                opt_json["prune_opacity"] = params.optimization.prune_opacity;
                opt_json["grow_scale3d"] = params.optimization.grow_scale3d;
                opt_json["grow_scale2d"] = params.optimization.grow_scale2d;
                opt_json["prune_scale3d"] = params.optimization.prune_scale3d;
                opt_json["prune_scale2d"] = params.optimization.prune_scale2d;
                opt_json["stop_refine_scale2d"] = params.optimization.stop_refine_scale2d;
                opt_json["reset_every"] = params.optimization.reset_every;
                opt_json["pause_refine_after_reset"] = params.optimization.pause_refine_after_reset;
                opt_json["revised_opacity"] = params.optimization.revised_opacity;
                opt_json["steps_scaler"] = params.optimization.steps_scaler;
                opt_json["antialiasing"] = params.optimization.antialiasing;
                opt_json["sh_degree_interval"] = params.optimization.sh_degree_interval;
                opt_json["selective_adam"] = params.optimization.selective_adam;

                json["optimization"] = opt_json;

                // Add timestamp
                auto now = std::chrono::system_clock::now();
                auto time_t = std::chrono::system_clock::to_time_t(now);
                std::stringstream ss;
                ss << std::put_time(std::localtime(&time_t), "%Y-%m-%d %H:%M:%S");
                json["timestamp"] = ss.str();

                // Save to file
                std::filesystem::path filepath = output_path / "training_config.json";
                std::ofstream file(filepath);
                if (!file.is_open()) {
                    return std::unexpected(std::format("Could not open file for writing: {}", filepath.string()));
                }

                file << json.dump(4); // Pretty print with 4 spaces
                file.close();

                std::println("Saved training configuration to: {}", filepath.string());
                return {};

            } catch (const std::exception& e) {
                return std::unexpected(std::format("Error saving training parameters: {}", e.what()));
            }
        }

    } // namespace param
} // namespace gs<|MERGE_RESOLUTION|>--- conflicted
+++ resolved
@@ -33,18 +33,10 @@
                 char executablePathWindows[MAX_PATH];
                 GetModuleFileNameA(nullptr, executablePathWindows, MAX_PATH);
                 std::filesystem::path executablePath = std::filesystem::path(executablePathWindows);
-<<<<<<< HEAD
-                std::filesystem::path parentDir = executablePath;
-                while (!parentDir.empty() && !std::filesystem::exists(parentDir / "parameter" / filename))
-                {
-                    parentDir = parentDir.parent_path();
-                } 
-=======
                 std::filesystem::path searchDir = executablePath;
                 while (!searchDir.empty() && !std::filesystem::exists(searchDir / "parameter" / filename)) {
                     searchDir = searchDir.parent_path();
                 }
->>>>>>> 1706f202
 
                 if (searchDir.empty()) {
                     throw std::runtime_error("could not find " + (std::filesystem::path("parameter") / filename).string());
