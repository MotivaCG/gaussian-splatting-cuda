--- conflicted
+++ resolved
@@ -414,12 +414,8 @@
             for (auto& batch : *val_dataloader) {
                 auto camera_with_image = batch[0].data;
                 Camera* cam = camera_with_image.camera; // rasterize needs non-const Camera&
-<<<<<<< HEAD
-                torch::Tensor gt_image = std::move(camera_with_image.image);
+                torch::Tensor gt_image = std::move(camera_with_image.image).to(torch::kCUDA);
                 torch::Tensor attention_mask = std::move(camera_with_image.attentionMask);
-=======
-                torch::Tensor gt_image = std::move(camera_with_image.image).to(torch::kCUDA);
->>>>>>> dbb34181
 
                 // Render with configured mode
                 auto r_output = gs::rasterize(
