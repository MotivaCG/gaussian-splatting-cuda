#pragma once

#include "core/bilateral_grid.hpp"
#include "core/dataset.hpp"
#include "core/istrategy.hpp"
#include "core/metrics.hpp"
#include "core/parameters.hpp"
#include "core/training_progress.hpp"
#include <atomic>
#include <expected>
#include <memory>
#include <shared_mutex>
#include <stop_token>
#include <torch/torch.h>

namespace gs {

    class GSViewer;

    class Trainer {
    public:
        // Constructor that takes ownership of strategy and shares datasets
        Trainer(std::shared_ptr<CameraDataset> dataset,
                std::unique_ptr<IStrategy> strategy,
                const param::TrainingParameters& params);

        // Delete copy operations
        Trainer(const Trainer&) = delete;
        Trainer& operator=(const Trainer&) = delete;

        // Allow move operations
        Trainer(Trainer&&) = default;
        Trainer& operator=(Trainer&&) = default;

        ~Trainer();

        // Main training method with stop token support
        std::expected<void, std::string> train(std::stop_token stop_token = {});

        // Control methods for GUI interaction
        void request_pause() { pause_requested_ = true; }
        void request_resume() { pause_requested_ = false; }
        void request_save() { save_requested_ = true; }
        void request_stop() { stop_requested_ = true; } // This will fully stop training

        bool is_paused() const { return is_paused_.load(); }
        bool is_running() const { return is_running_.load(); }
        bool is_training_complete() const { return training_complete_.load(); }
        bool has_stopped() const { return stop_requested_.load(); } // Check if stop was requested

        // Get current training state
        int get_current_iteration() const { return current_iteration_.load(); }
        float get_current_loss() const { return current_loss_.load(); }

        // just for viewer to get model
        const IStrategy& get_strategy() const { return *strategy_; }

        void setViewer(GSViewer* viewer) { viewer_ = viewer; }

        // Allow viewer to lock for rendering
        std::shared_mutex& getRenderMutex() const { return render_mutex_; }

    private:
        // Training step result
        enum class StepResult {
            Continue,
            Stop,
            Error
        };

        // Protected method for processing a single training step
<<<<<<< HEAD
        // Returns true if training should continue
        bool train_step(int iter, Camera* cam, torch::Tensor gt_image, torch::Tensor weights, RenderMode render_mode, float out_of_mask_penalty);

        // Protected methods for computing loss
        torch::Tensor compute_photometric_loss(const RenderOutput& render_output,
                                               const torch::Tensor& gt_image,
                                               const SplatData& splatData,
                                               const param::OptimizationParameters& opt_params);
        torch::Tensor compute_photometric_loss(const RenderOutput& render_output,
                                               const torch::Tensor& gt_image,
                                               const torch::Tensor& weights,
                                               const float outOfMaskAlphaPenalty,
                                               const SplatData& splatData,
                                               const param::OptimizationParameters& opt_params);
        torch::Tensor compute_scale_reg_loss(const SplatData& splatData,
                                             const param::OptimizationParameters& opt_params);
        torch::Tensor compute_opacity_reg_loss(const SplatData& splatData,
                                               const param::OptimizationParameters& opt_params);
        torch::Tensor compute_bilateral_grid_tv_loss(const std::unique_ptr<gs::BilateralGrid>& bilateral_grid,
                                                     const param::OptimizationParameters& opt_params);

        void initialize_bilateral_grid();
=======
        // Returns result indicating whether training should continue
        std::expected<StepResult, std::string> train_step(
            int iter,
            Camera* cam,
            torch::Tensor gt_image,
            RenderMode render_mode,
            std::stop_token stop_token = {});

        // Protected methods for computing loss - now return expected values
        std::expected<torch::Tensor, std::string> compute_photometric_loss(
            const RenderOutput& render_output,
            const torch::Tensor& gt_image,
            const SplatData& splatData,
            const param::OptimizationParameters& opt_params);

        std::expected<torch::Tensor, std::string> compute_scale_reg_loss(
            const SplatData& splatData,
            const param::OptimizationParameters& opt_params);

        std::expected<torch::Tensor, std::string> compute_opacity_reg_loss(
            const SplatData& splatData,
            const param::OptimizationParameters& opt_params);

        std::expected<torch::Tensor, std::string> compute_bilateral_grid_tv_loss(
            const std::unique_ptr<gs::BilateralGrid>& bilateral_grid,
            const param::OptimizationParameters& opt_params);

        std::expected<void, std::string> initialize_bilateral_grid();
>>>>>>> 65e49c9a

        // Handle control requests
        void handle_control_requests(int iter, std::stop_token stop_token = {});

        void prune_after_training(float threshold);

        // Member variables
        std::shared_ptr<CameraDataset> train_dataset_;
        std::shared_ptr<CameraDataset> val_dataset_;
        std::unique_ptr<IStrategy> strategy_;
        param::TrainingParameters params_;

        GSViewer* viewer_ = nullptr;

        torch::Tensor background_{};
        std::unique_ptr<TrainingProgress> progress_;
        size_t train_dataset_size_;

        // Bilateral grid components
        std::unique_ptr<gs::BilateralGrid> bilateral_grid_;
        std::unique_ptr<torch::optim::Adam> bilateral_grid_optimizer_;

        // Metrics evaluator - handles all evaluation logic
        std::unique_ptr<metrics::MetricsEvaluator> evaluator_;

        // Single mutex that protects the model during training
        mutable std::shared_mutex render_mutex_;

        // Control flags for thread communication
        std::atomic<bool> pause_requested_{false};
        std::atomic<bool> save_requested_{false};
        std::atomic<bool> stop_requested_{false};
        std::atomic<bool> is_paused_{false};
        std::atomic<bool> is_running_{false};
        std::atomic<bool> training_complete_{false};

        // Current training state
        std::atomic<int> current_iteration_{0};
        std::atomic<float> current_loss_{0.0f};
    };

} // namespace gs<|MERGE_RESOLUTION|>--- conflicted
+++ resolved
@@ -69,42 +69,28 @@
         };
 
         // Protected method for processing a single training step
-<<<<<<< HEAD
-        // Returns true if training should continue
-        bool train_step(int iter, Camera* cam, torch::Tensor gt_image, torch::Tensor weights, RenderMode render_mode, float out_of_mask_penalty);
-
-        // Protected methods for computing loss
-        torch::Tensor compute_photometric_loss(const RenderOutput& render_output,
-                                               const torch::Tensor& gt_image,
-                                               const SplatData& splatData,
-                                               const param::OptimizationParameters& opt_params);
-        torch::Tensor compute_photometric_loss(const RenderOutput& render_output,
-                                               const torch::Tensor& gt_image,
-                                               const torch::Tensor& weights,
-                                               const float outOfMaskAlphaPenalty,
-                                               const SplatData& splatData,
-                                               const param::OptimizationParameters& opt_params);
-        torch::Tensor compute_scale_reg_loss(const SplatData& splatData,
-                                             const param::OptimizationParameters& opt_params);
-        torch::Tensor compute_opacity_reg_loss(const SplatData& splatData,
-                                               const param::OptimizationParameters& opt_params);
-        torch::Tensor compute_bilateral_grid_tv_loss(const std::unique_ptr<gs::BilateralGrid>& bilateral_grid,
-                                                     const param::OptimizationParameters& opt_params);
-
-        void initialize_bilateral_grid();
-=======
         // Returns result indicating whether training should continue
         std::expected<StepResult, std::string> train_step(
             int iter,
             Camera* cam,
             torch::Tensor gt_image,
+            torch::Tensor weights,
             RenderMode render_mode,
+            float out_of_mask_penalty,
             std::stop_token stop_token = {});
 
         // Protected methods for computing loss - now return expected values
         std::expected<torch::Tensor, std::string> compute_photometric_loss(
             const RenderOutput& render_output,
             const torch::Tensor& gt_image,
+            const SplatData& splatData,
+            const param::OptimizationParameters& opt_params);
+            
+        std::expected<torch::Tensor, std::string> compute_photometric_loss(
+            const RenderOutput& render_output,
+            const torch::Tensor& gt_image,
+            const torch::Tensor& weights,
+            const float outOfMaskAlphaPenalty,
             const SplatData& splatData,
             const param::OptimizationParameters& opt_params);
 
@@ -121,7 +107,6 @@
             const param::OptimizationParameters& opt_params);
 
         std::expected<void, std::string> initialize_bilateral_grid();
->>>>>>> 65e49c9a
 
         // Handle control requests
         void handle_control_requests(int iter, std::stop_token stop_token = {});
