#pragma once

#include "core/bilateral_grid.hpp"
#include "core/dataset.hpp"
#include "core/events.hpp"
#include "core/istrategy.hpp"
#include "core/metrics.hpp"
#include "core/parameters.hpp"
#include "core/training_progress.hpp"
#include "project/project.hpp"

#include <ATen/cuda/CUDAEvent.h>
#include <atomic>
#include <expected>
#include <memory>
#include <shared_mutex>
#include <stop_token>
#include <torch/torch.h>

// Forward declaration
class Camera;

namespace gs {

    class Trainer {
    public:
        // Constructor that takes ownership of strategy and shares datasets
        Trainer(std::shared_ptr<CameraDataset> dataset,
                std::unique_ptr<IStrategy> strategy,
                const param::TrainingParameters& params);

        // Delete copy operations
        Trainer(const Trainer&) = delete;
        Trainer& operator=(const Trainer&) = delete;

        // Allow move operations
        Trainer(Trainer&&) = default;
        Trainer& operator=(Trainer&&) = default;

        ~Trainer();

        // Main training method with stop token support
        std::expected<void, std::string> train(std::stop_token stop_token = {});

        // Control methods for GUI interaction
        void request_pause() { pause_requested_ = true; }
        void request_resume() { pause_requested_ = false; }
        void request_save() { save_requested_ = true; }
        void request_stop() { stop_requested_ = true; }

        bool is_paused() const { return is_paused_.load(); }
        bool is_running() const { return is_running_.load(); }
        bool is_training_complete() const { return training_complete_.load(); }
        bool has_stopped() const { return stop_requested_.load(); }

        // Get current training state
        int get_current_iteration() const { return current_iteration_.load(); }
        float get_current_loss() const { return current_loss_.load(); }

        // just for viewer to get model
        const IStrategy& get_strategy() const { return *strategy_; }

        // Allow viewer to lock for rendering
        std::shared_mutex& getRenderMutex() const { return render_mutex_; }

        const param::TrainingParameters& getParams() const { return params_; }

        std::shared_ptr<const Camera> getCamById(int camId) const;
        std::vector<std::shared_ptr<const Camera>> getCamList() const;

        void setProject(std::shared_ptr<gs::management::Project> project) { lf_project_ = project; }

    private:
        // Helper for deferred event emission to prevent deadlocks
        struct DeferredEvents {
            std::vector<std::function<void()>> events;

            template <typename Event>
            void add(Event&& e) {
                events.push_back([e = std::move(e)]() { e.emit(); });
            }

            ~DeferredEvents() {
                for (auto& e : events)
                    e();
            }
        };

        // Training step result
        enum class StepResult {
            Continue,
            Stop,
            Error
        };

        // Protected method for processing a single training step
        std::expected<StepResult, std::string> train_step(
            int iter,
            Camera* cam,
            torch::Tensor gt_image,
            torch::Tensor weights,
            RenderMode render_mode,
            bool out_of_mask_penalty,
            std::stop_token stop_token = {});

        // Protected methods for computing loss
        std::expected<torch::Tensor, std::string> compute_photometric_loss(
            const RenderOutput& render_output,
            const torch::Tensor& gt_image,
            const SplatData& splatData,
            const param::OptimizationParameters& opt_params);
            
        std::expected<torch::Tensor, std::string> compute_photometric_loss(
            const RenderOutput& render_output,
            const torch::Tensor& gt_image,
            const torch::Tensor& weights,
            const float outOfMaskAlphaPenalty,
            const SplatData& splatData,
            const param::OptimizationParameters& opt_params);

        std::expected<torch::Tensor, std::string> compute_scale_reg_loss(
            const SplatData& splatData,
            const param::OptimizationParameters& opt_params);

        std::expected<torch::Tensor, std::string> compute_opacity_reg_loss(
            const SplatData& splatData,
            const param::OptimizationParameters& opt_params);

        std::expected<torch::Tensor, std::string> compute_bilateral_grid_tv_loss(
            const std::unique_ptr<gs::BilateralGrid>& bilateral_grid,
            const param::OptimizationParameters& opt_params);

        std::expected<void, std::string> initialize_bilateral_grid();

        // Handle control requests
        void handle_control_requests(int iter, std::stop_token stop_token = {});

<<<<<<< HEAD
        // Prune gaussians using masks
        void prune_after_training(float threshold);
        
=======
        void save_ply(const std::filesystem::path& save_path, int iter_num, bool join_threads = true);

>>>>>>> eb6a8eb5
        // Member variables
        std::shared_ptr<CameraDataset> train_dataset_;
        std::shared_ptr<CameraDataset> val_dataset_;
        std::unique_ptr<IStrategy> strategy_;
        param::TrainingParameters params_;

        torch::Tensor background_{};
        std::unique_ptr<TrainingProgress> progress_;
        size_t train_dataset_size_;

        // Bilateral grid components
        std::unique_ptr<gs::BilateralGrid> bilateral_grid_;
        std::unique_ptr<torch::optim::Adam> bilateral_grid_optimizer_;

        // Metrics evaluator
        std::unique_ptr<metrics::MetricsEvaluator> evaluator_;

        // Single mutex that protects the model during training
        mutable std::shared_mutex render_mutex_;

        // Control flags for thread communication
        std::atomic<bool> pause_requested_{false};
        std::atomic<bool> save_requested_{false};
        std::atomic<bool> stop_requested_{false};
        std::atomic<bool> is_paused_{false};
        std::atomic<bool> is_running_{false};
        std::atomic<bool> training_complete_{false};
        std::atomic<bool> ready_to_start_{false};

        // Current training state
        std::atomic<int> current_iteration_{0};
        std::atomic<float> current_loss_{0.0f};

        // Callback system for async operations
        std::function<void()> callback_;
        std::atomic<bool> callback_busy_{false};
        at::cuda::CUDAStream callback_stream_ = at::cuda::getStreamFromPool(false);
        at::cuda::CUDAEvent callback_launch_event_;

        // camera id to cam
        std::map<int, std::shared_ptr<const Camera>> m_cam_id_to_cam;

        // LichtFeld project
        std::shared_ptr<gs::management::Project> lf_project_ = nullptr;
    };

} // namespace gs<|MERGE_RESOLUTION|>--- conflicted
+++ resolved
@@ -135,14 +135,11 @@
         // Handle control requests
         void handle_control_requests(int iter, std::stop_token stop_token = {});
 
-<<<<<<< HEAD
         // Prune gaussians using masks
         void prune_after_training(float threshold);
         
-=======
         void save_ply(const std::filesystem::path& save_path, int iter_num, bool join_threads = true);
 
->>>>>>> eb6a8eb5
         // Member variables
         std::shared_ptr<CameraDataset> train_dataset_;
         std::shared_ptr<CameraDataset> val_dataset_;
