--- conflicted
+++ resolved
@@ -116,14 +116,13 @@
         // Handle control requests
         void handle_control_requests(int iter, std::stop_token stop_token = {});
 
-<<<<<<< HEAD
+        // Prune gaussians using masks
         void prune_after_training(float threshold);
-=======
+
         // Event publishing methods
         void publishTrainingProgress(int iteration, float loss, int num_gaussians, bool is_refining);
         void publishCheckpointSaved(int iteration, const std::filesystem::path& path);
         void publishModelUpdated(int iteration, size_t num_gaussians);
->>>>>>> d9de000a
 
         // Member variables
         std::shared_ptr<CameraDataset> train_dataset_;
