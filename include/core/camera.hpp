#pragma once

#include "Common.h"
#include <c10/cuda/CUDAStream.h>
#include <filesystem>
#include <future>
#include <string>
#include <torch/torch.h>

namespace gs {

    class Camera {
    public:
        Camera() = default;

        Camera(const torch::Tensor& R,
               const torch::Tensor& T,
               float focal_x, float focal_y,
               float center_x, float center_y,
               torch::Tensor radial_distortion,
               torch::Tensor tangential_distortion,
               gsplat::CameraModelType camera_model_type,
               const std::string& image_name,
               const std::filesystem::path& image_path,
               const std::filesystem::path& mask_path,
               int camera_width, int camera_height,
               int uid);

        // Delete copy, allow move
        Camera(const Camera&) = delete;
        Camera& operator=(const Camera&) = delete;
        Camera(Camera&&) = default;
        Camera& operator=(Camera&&) = default;

        // Initialize GPU tensors on demand
        void initialize_cuda_tensors();

        // Load image from disk and return it
        torch::Tensor load_and_get_image(int resolution = -1);
        
        // Load mask from disk and return it
        torch::Tensor load_and_get_attention_weights(int resolution = -1);

        // Get number of bytes in the image file
        size_t get_num_bytes_from_file() const;

        // Accessors - now return const references to avoid copies
        const torch::Tensor& world_view_transform() const {
            return _world_view_transform;
        }
        const torch::Tensor& cam_position() const {
            return _cam_position;
        }

        torch::Tensor K() const;

        std::tuple<float, float, float, float> get_intrinsics() const {
            const float tanfovx = std::tan(_FoVx * 0.5f);
            const float tanfovy = std::tan(_FoVy * 0.5f);
            const float fx = _image_width / (2.f * tanfovx);
            const float fy = _image_height / (2.f * tanfovy);
            const float cx = _image_width / 2.0f;
            const float cy = _image_height / 2.0f;
            return std::make_tuple(fx, fy, cx, cy);
        }

        int image_height() const noexcept { return _image_height; }
        int image_width() const noexcept { return _image_width; }
        float focal_x() const noexcept { return _focal_x; }
        float focal_y() const noexcept { return _focal_y; }
        torch::Tensor radial_distortion() const noexcept { return _radial_distortion; }
        torch::Tensor tangential_distortion() const noexcept { return _tangential_distortion; }
        gsplat::CameraModelType camera_model_type() const noexcept { return _camera_model_type; }
        const std::string& image_name() const noexcept { return _image_name; }
        int uid() const noexcept { return _uid; }

        float FoVx() const noexcept { return _FoVx; }
        float FoVy() const noexcept { return _FoVy; }

    private:
        // IDs
        float _FoVx = 0.f;
        float _FoVy = 0.f;
        int _uid = -1;
        float _focal_x = 0.f;
        float _focal_y = 0.f;
        float _center_x = 0.f;
        float _center_y = 0.f;

        torch::Tensor _radial_distortion = torch::empty({0}, torch::kFloat32);
        torch::Tensor _tangential_distortion = torch::empty({0}, torch::kFloat32);
        gsplat::CameraModelType _camera_model_type = gsplat::CameraModelType::PINHOLE;

        // Image info
        std::string _image_name;
        std::filesystem::path _image_path;
        std::filesystem::path _mask_path;
        int _camera_width = 0;
        int _camera_height = 0;
        int _image_width = 0;
        int _image_height = 0;

        // GPU tensors (computed on demand)
        torch::Tensor _world_view_transform;
        torch::Tensor _cam_position;

<<<<<<< HEAD
        // Optional image caching in VRAM
        bool _cache_enabled = false;
        torch::Tensor _image_cache = torch::empty({0});
        torch::Tensor _weight_cache = torch::empty({0});
=======
        // CUDA stream for async operations
        at::cuda::CUDAStream _stream = at::cuda::getStreamFromPool(false);
>>>>>>> d8c6552c
    };
    inline float focal2fov(float focal, int pixels) {
        return 2.0f * std::atan(pixels / (2.0f * focal));
    }

    inline float fov2focal(float fov, int pixels) {
        float tan_fov = std::tan(fov * 0.5f);
        return pixels / (2.0f * tan_fov);
    }

} // namespace gs<|MERGE_RESOLUTION|>--- conflicted
+++ resolved
@@ -104,15 +104,8 @@
         torch::Tensor _world_view_transform;
         torch::Tensor _cam_position;
 
-<<<<<<< HEAD
-        // Optional image caching in VRAM
-        bool _cache_enabled = false;
-        torch::Tensor _image_cache = torch::empty({0});
-        torch::Tensor _weight_cache = torch::empty({0});
-=======
         // CUDA stream for async operations
         at::cuda::CUDAStream _stream = at::cuda::getStreamFromPool(false);
->>>>>>> d8c6552c
     };
     inline float focal2fov(float focal, int pixels) {
         return 2.0f * std::atan(pixels / (2.0f * focal));
