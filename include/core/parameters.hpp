// Copyright (c) 2023 Janusch Patas.
// All rights reserved. Derived from 3D Gaussian Splatting for Real-Time Radiance Field Rendering software by Inria and MPII.
#pragma once

#include <expected>
#include <filesystem>
#include <string>
#include <vector>

namespace gs {
    namespace param {
        struct OptimizationParameters {
            size_t iterations = 30'000;
            size_t sh_degree_interval = 1'000;
            float means_lr = 0.00016f;
            float shs_lr = 0.0025f;
            float opacity_lr = 0.05f;
            float scaling_lr = 0.005f;
            float rotation_lr = 0.001f;
            float lambda_dssim = 0.2f;
            float min_opacity = 0.005f;
            size_t refine_every = 100;
            size_t start_refine = 500;
            size_t stop_refine = 25'000;
            float grad_threshold = 0.0002f;
            int sh_degree = 3;
            float opacity_reg = 0.01f;
            float scale_reg = 0.01f;
            float init_opacity = 0.5f;
            float init_scaling = 0.1f;
            int max_cap = 1000000;
            std::vector<size_t> eval_steps = {7'000, 30'000}; // Steps to evaluate the model
            std::vector<size_t> save_steps = {7'000, 30'000}; // Steps to save the model
            bool skip_intermediate_saving = false;            // Skip saving intermediate results and only save final output
            bool enable_eval = false;                         // Only evaluate when explicitly enabled
            bool enable_save_eval_images = true;              // Save during evaluation images
            bool headless = false;                            // Disable visualization during training
            std::string render_mode = "RGB";                  // Render mode: RGB, D, ED, RGB_D, RGB_ED
<<<<<<< HEAD
            bool use_attention_mask = false;                  // Skip saving intermediate results and only save final output
            std::string strategy = "default";                 // Optimization strategy: mcmc, default.
=======
            std::string strategy = "mcmc";                    // Optimization strategy: mcmc, default.
>>>>>>> 75224a9d
            bool preload_to_ram = false;                      // If true, the entire dataset will be loaded into RAM at startup

            // Bilateral grid parameters
            bool use_bilateral_grid = false;
            int bilateral_grid_X = 16;
            int bilateral_grid_Y = 16;
            int bilateral_grid_W = 8;
            float bilateral_grid_lr = 2e-3f;
            float tv_loss_weight = 10.f;

            // Default strategy specific parameters
            float prune_opacity = 0.005f;
            float grow_scale3d = 0.01f;
            float grow_scale2d = 0.05f;
            float prune_scale3d = 0.1f;
            float prune_scale2d = 0.15f;
            size_t stop_refine_scale2d = 0;
            size_t reset_every = 3'000;
            size_t pause_refine_after_reset = 0;
            bool revised_opacity = false;

            float steps_scaler = 0.f;    // If < 0, step size scaling is disabled
            bool selective_adam = false; // Use Selective Adam optimizer
            bool antialiasing = false;   // Enable antialiasing in rendering
        };

        struct DatasetConfig {
            std::filesystem::path data_path = "";
            std::filesystem::path output_path = "output";
            std::string images = "images";
            std::string attention_masks = "masks";
            int resolution = -1;
            int test_every = 8;
        };

        struct TrainingParameters {
            DatasetConfig dataset;
            OptimizationParameters optimization;

            // Viewer mode specific
            std::filesystem::path ply_path = "";
        };

        // Modern C++23 functions returning expected values
        std::expected<OptimizationParameters, std::string> read_optim_params_from_json(const std::string strategy);

        // Save training parameters to JSON
        std::expected<void, std::string> save_training_parameters_to_json(
            const TrainingParameters& params,
            const std::filesystem::path& output_path);
    } // namespace param
} // namespace gs<|MERGE_RESOLUTION|>--- conflicted
+++ resolved
@@ -36,12 +36,8 @@
             bool enable_save_eval_images = true;              // Save during evaluation images
             bool headless = false;                            // Disable visualization during training
             std::string render_mode = "RGB";                  // Render mode: RGB, D, ED, RGB_D, RGB_ED
-<<<<<<< HEAD
             bool use_attention_mask = false;                  // Skip saving intermediate results and only save final output
-            std::string strategy = "default";                 // Optimization strategy: mcmc, default.
-=======
             std::string strategy = "mcmc";                    // Optimization strategy: mcmc, default.
->>>>>>> 75224a9d
             bool preload_to_ram = false;                      // If true, the entire dataset will be loaded into RAM at startup
 
             // Bilateral grid parameters
