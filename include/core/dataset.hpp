#pragma once

#include "core/camera.hpp"
#include "core/parameters.hpp"
#include "loader/loader.hpp"
#include <expected>
#include <format>
#include <memory>
#include <torch/torch.h>
#include <vector>

// Camera with loaded image
namespace gs {
    struct CameraWithImage {
        Camera* camera;
        torch::Tensor image;
        torch::Tensor attentionMask;
    };

    using CameraExample = torch::data::Example<CameraWithImage, torch::Tensor>;

    class CameraDataset : public torch::data::Dataset<CameraDataset, CameraExample> {
    public:
        enum class Split {
            TRAIN,
            VAL,
            ALL
        };

        CameraDataset(std::vector<std::shared_ptr<Camera>> cameras,
                      const gs::param::DatasetConfig& params,
                      Split split = Split::ALL)
            : _cameras(std::move(cameras)),
              _datasetConfig(params),
              _split(split) {

            // Create indices based on split
            _indices.clear();
            for (size_t i = 0; i < _cameras.size(); ++i) {
                const bool is_test = (i % params.test_every) == 0;

                if (_split == Split::ALL ||
                    (_split == Split::TRAIN && !is_test) ||
                    (_split == Split::VAL && is_test)) {
                    _indices.push_back(i);
                }
            }

            std::cout << "Dataset created with " << _indices.size()
                      << " images (split: " << static_cast<int>(_split) << ")" << std::endl;
        }
        // Default copy constructor works with shared_ptr
        CameraDataset(const CameraDataset&) = default;
        CameraDataset(CameraDataset&&) noexcept = default;
        CameraDataset& operator=(CameraDataset&&) noexcept = default;
        CameraDataset& operator=(const CameraDataset&) = default;

        CameraExample get(size_t index) override {
            if (index >= _indices.size()) {
                throw std::out_of_range("Dataset index out of range");
            }

            size_t camera_idx = _indices[index];
            auto& cam = _cameras[camera_idx];

<<<<<<< HEAD
            torch::Tensor image = cam->load_and_get_image(_datasetConfig.resolution);
            torch::Tensor attention_weights = cam->load_and_get_attention_weights(_datasetConfig.resolution);
            return {{cam.get(), std::move(image), std::move(attention_weights)}, torch::empty({})};
=======
            torch::Tensor image = cam->load_and_get_image(_datasetConfig.resize_factor);
            return {{cam.get(), std::move(image)}, torch::empty({})};
>>>>>>> cc19bcea
        }

        torch::optional<size_t> size() const override {
            return _indices.size();
        }

        const std::vector<std::shared_ptr<Camera>>& get_cameras() const {
            return _cameras;
        }

        Split get_split() const { return _split; }

        size_t get_num_bytes() const {
            if (_cameras.empty()) {
                return 0;
            }
            size_t total_bytes = 0;
            for (const auto& cam : _cameras) {
                total_bytes += cam->get_num_bytes_from_file();
            }
            // Adjust for resolution factor if specified
            if (_datasetConfig.resize_factor > 0) {
                total_bytes /= _datasetConfig.resize_factor * _datasetConfig.resize_factor;
            }
            return total_bytes;
        }

    private:
        std::vector<std::shared_ptr<Camera>> _cameras;
        const gs::param::DatasetConfig _datasetConfig;
        Split _split;
        std::vector<size_t> _indices;
    };

    // Infinite random sampler for continuous data flow
    class InfiniteRandomSampler : public torch::data::samplers::RandomSampler {
    public:
        using super = torch::data::samplers::RandomSampler;

        explicit InfiniteRandomSampler(size_t dataset_size)
            : super(dataset_size) {}

        std::optional<std::vector<size_t>> next(size_t batch_size) override {
            auto indices = super::next(batch_size);
            if (!indices) {
                super::reset();
                indices = super::next(batch_size);
            }
            return indices;
        }

    private:
        size_t dataset_size_;
    };

    inline std::expected<std::tuple<std::shared_ptr<CameraDataset>, torch::Tensor>, std::string>
    create_dataset_from_colmap(const gs::param::DatasetConfig& datasetConfig) {

        try {
            if (!std::filesystem::exists(datasetConfig.data_path)) {
                return std::unexpected(std::format("Data path does not exist: {}",
                                                   datasetConfig.data_path.string()));
            }

            // Create loader
            auto loader = gs::loader::Loader::create();

            // Set up load options
            gs::loader::LoadOptions options{
                .resize_factor = datasetConfig.resize_factor,
                .images_folder = datasetConfig.images,
                .validate_only = false};

            // Load the data
            auto result = loader->load(datasetConfig.data_path, options);
            if (!result) {
                return std::unexpected(std::format("Failed to load COLMAP dataset: {}", result.error()));
            }

            // Handle the result
            return std::visit([&datasetConfig, &result](auto&& data) -> std::expected<std::tuple<std::shared_ptr<CameraDataset>, torch::Tensor>, std::string> {
                using T = std::decay_t<decltype(data)>;

                if constexpr (std::is_same_v<T, std::shared_ptr<gs::SplatData>>) {
                    return std::unexpected("Expected COLMAP dataset but got PLY file");
                } else if constexpr (std::is_same_v<T, gs::loader::LoadedScene>) {
                    if (!data.cameras) {
                        return std::unexpected("Loaded scene has no cameras");
                    }
                    // Return the cameras that were already loaded
                    return std::make_tuple(data.cameras, result->scene_center);
                } else {
                    return std::unexpected("Unknown data type returned from loader");
                }
            },
                              result->data);

        } catch (const std::exception& e) {
            return std::unexpected(std::format("Failed to create dataset from COLMAP: {}", e.what()));
        }
    }

    inline std::expected<std::tuple<std::shared_ptr<CameraDataset>, torch::Tensor>, std::string>
    create_dataset_from_transforms(const gs::param::DatasetConfig& datasetConfig) {

        try {
            if (!std::filesystem::exists(datasetConfig.data_path)) {
                return std::unexpected(std::format("Data path does not exist: {}",
                                                   datasetConfig.data_path.string()));
            }

            // Create loader
            auto loader = gs::loader::Loader::create();

            // Set up load options
            gs::loader::LoadOptions options{
                .resize_factor = datasetConfig.resize_factor,
                .images_folder = datasetConfig.images,
                .validate_only = false};

            // Load the data
            auto result = loader->load(datasetConfig.data_path, options);
            if (!result) {
                return std::unexpected(std::format("Failed to load transforms dataset: {}", result.error()));
            }

            // Handle the result
            return std::visit([&datasetConfig, &result](auto&& data) -> std::expected<std::tuple<std::shared_ptr<CameraDataset>, torch::Tensor>, std::string> {
                using T = std::decay_t<decltype(data)>;

                if constexpr (std::is_same_v<T, std::shared_ptr<gs::SplatData>>) {
                    return std::unexpected("Expected transforms.json dataset but got PLY file");
                } else if constexpr (std::is_same_v<T, gs::loader::LoadedScene>) {
                    if (!data.cameras) {
                        return std::unexpected("Loaded scene has no cameras");
                    }
                    // Return the cameras that were already loaded
                    return std::make_tuple(data.cameras, result->scene_center);
                } else {
                    return std::unexpected("Unknown data type returned from loader");
                }
            },
                              result->data);

        } catch (const std::exception& e) {
            return std::unexpected(std::format("Failed to create dataset from transforms: {}", e.what()));
        }
    }

    inline auto create_dataloader_from_dataset(
        std::shared_ptr<CameraDataset> dataset,
        int num_workers = 4) {

        const size_t dataset_size = dataset->size().value();

        return torch::data::make_data_loader(
            *dataset,
            torch::data::samplers::RandomSampler(dataset_size),
            torch::data::DataLoaderOptions()
                .batch_size(1)
                .workers(num_workers)
                .enforce_ordering(false));
    }

    inline auto create_infinite_dataloader_from_dataset(
        std::shared_ptr<CameraDataset> dataset,
        int num_workers = 4) {

        const size_t dataset_size = dataset->size().value();

        return torch::data::make_data_loader(
            *dataset,
            InfiniteRandomSampler(dataset_size),
            torch::data::DataLoaderOptions()
                .batch_size(1)
                .workers(num_workers)
                .enforce_ordering(false));
    }
} // namespace gs<|MERGE_RESOLUTION|>--- conflicted
+++ resolved
@@ -63,14 +63,9 @@
             size_t camera_idx = _indices[index];
             auto& cam = _cameras[camera_idx];
 
-<<<<<<< HEAD
-            torch::Tensor image = cam->load_and_get_image(_datasetConfig.resolution);
-            torch::Tensor attention_weights = cam->load_and_get_attention_weights(_datasetConfig.resolution);
+            torch::Tensor image = cam->load_and_get_image(_datasetConfig.resize_factor);
+            torch::Tensor attention_weights = cam->load_and_get_attention_weights(_datasetConfig.resize_factor);
             return {{cam.get(), std::move(image), std::move(attention_weights)}, torch::empty({})};
-=======
-            torch::Tensor image = cam->load_and_get_image(_datasetConfig.resize_factor);
-            return {{cam.get(), std::move(image)}, torch::empty({})};
->>>>>>> cc19bcea
         }
 
         torch::optional<size_t> size() const override {
