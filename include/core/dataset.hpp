#pragma once

#include "core/camera.hpp"
#include "core/colmap_reader.hpp"
#include "core/parameters.hpp"
#include "core/transforms_reader.hpp"
#include <expected>
#include <format>
#include <memory>
#include <torch/torch.h>
#include <vector>

// Camera with loaded image
struct CameraWithImage {
    Camera* camera;
    torch::Tensor imageTensor;
    torch::Tensor attentionMaskTensor;
};

using CameraExample = torch::data::Example<CameraWithImage, torch::Tensor>;

class CameraDataset : public torch::data::Dataset<CameraDataset, CameraExample> {
public:
    enum class Split {
        TRAIN,
        VAL,
        ALL
    };

    CameraDataset(std::vector<std::shared_ptr<Camera>> cameras,
                  const gs::param::DatasetConfig& params,
                  Split split = Split::ALL)
        : _cameras(std::move(cameras)),
          _datasetConfig(params),
          _split(split) {

        // Create indices based on split
        _indices.clear();
        for (size_t i = 0; i < _cameras.size(); ++i) {
            const bool is_test = (i % params.test_every) == 0;

            if (_split == Split::ALL ||
                (_split == Split::TRAIN && !is_test) ||
                (_split == Split::VAL && is_test)) {
                _indices.push_back(i);
            }
        }

        std::cout << "Dataset created with " << _indices.size()
                  << " images (split: " << static_cast<int>(_split) << ")" << std::endl;
    }
    // Default copy constructor works with shared_ptr
    CameraDataset(const CameraDataset&) = default;
    CameraDataset(CameraDataset&&) noexcept = default;
    CameraDataset& operator=(CameraDataset&&) noexcept = default;
    CameraDataset& operator=(const CameraDataset&) = default;

    void preload_data() {
        if (!_image_cache.empty()) {
            std::cout << "Dataset already preloaded." << std::endl;
            return;
        }

        std::cout << "Preloading dataset into RAM... This may take a moment." << std::endl;
        _image_cache.reserve(_indices.size());

        for (size_t i = 0; i < _indices.size(); ++i) {
            size_t camera_idx = _indices[i];
            auto& cam = _cameras[camera_idx];
            torch::Tensor image = cam->load_and_get_image(_datasetConfig.resolution);
            torch::Tensor attention_weights = cam->load_and_get_attention_weights(_datasetConfig.resolution);
            _image_cache.push_back(image.clone());
            _attention_weights_cache.push_back(attention_weights.clone());
        }
        std::cout << "Dataset preloading complete." << std::endl;
    }

    CameraExample get(size_t index) override {
        if (index >= _indices.size()) {
            throw std::out_of_range("Dataset index out of range");
        }

        size_t camera_idx = _indices[index];
        auto& cam = _cameras[camera_idx];

        if (!_image_cache.empty() && _image_cache.size() > index) {
            // Get tensors directly from RAM cache
            return {{cam.get(), _image_cache[index], _attention_weights_cache[index]}, torch::empty({})};
        } else {
            // Fallback to loading from disk if not preloaded
            torch::Tensor image = cam->load_and_get_image(_datasetConfig.resolution);
            torch::Tensor attention_weights = cam->load_and_get_attention_weights(_datasetConfig.resolution);
            return {{cam.get(), std::move(image), std::move(attention_weights)}, torch::empty({})};
        }
    }

    torch::optional<size_t> size() const override {
        return _indices.size();
    }

    const std::vector<std::shared_ptr<Camera>>& get_cameras() const {
        return _cameras;
    }

    Split get_split() const { return _split; }

private:
    std::vector<std::shared_ptr<Camera>> _cameras;
    const gs::param::DatasetConfig& _datasetConfig;
    Split _split;
    std::vector<size_t> _indices;
    std::vector<torch::Tensor> _image_cache;
    std::vector<torch::Tensor> _attention_weights_cache;
};

inline std::expected<std::tuple<std::shared_ptr<CameraDataset>, torch::Tensor>, std::string>
create_dataset_from_colmap(const gs::param::DatasetConfig& datasetConfig) {

    try {
        if (!std::filesystem::exists(datasetConfig.data_path)) {
            return std::unexpected(std::format("Data path does not exist: {}",
                                               datasetConfig.data_path.string()));
        }

        // Read COLMAP data with specified images folder
        auto [camera_infos, scene_center] = read_colmap_cameras_and_images(
            datasetConfig.data_path, datasetConfig.images);

        std::vector<std::shared_ptr<Camera>> cameras;
        cameras.reserve(camera_infos.size());

        for (size_t i = 0; i < camera_infos.size(); ++i) {
            const auto& info = camera_infos[i];

            auto cam = std::make_shared<Camera>(
                info._R,
                info._T,
                info._focal_x,
                info._focal_y,
                info._center_x,
                info._center_y,
                info._radial_distortion,
                info._tangential_distortion,
                info._camera_model_type,
                info._image_name,
                info._image_path,
                info._width,
                info._height,
                static_cast<int>(i));

            cameras.push_back(std::move(cam));
        }

        // Create dataset with ALL images
        auto dataset = std::make_shared<CameraDataset>(
            std::move(cameras), datasetConfig, CameraDataset::Split::ALL);

<<<<<<< HEAD
    // Read COLMAP data with specified images folder
    auto [camera_infos, scene_center] = read_colmap_cameras_and_images(
        datasetConfig.data_path, datasetConfig.images);

    std::vector<std::shared_ptr<Camera>> cameras;
    cameras.reserve(camera_infos.size());

    for (size_t i = 0; i < camera_infos.size(); ++i) {
        const auto& info = camera_infos[i];

        auto cam = std::make_shared<Camera>(
            info._R,
            info._T,
            info._focal_x,
            info._focal_y,
            info._center_x,
            info._center_y,
            info._radial_distortion,
            info._tangential_distortion,
            info._camera_model_type,
            info._image_name,
            info._image_path,
            info._mask_path,
            info._width,
            info._height,
            static_cast<int>(i));

        cameras.push_back(std::move(cam));
=======
        return std::make_tuple(dataset, scene_center);

    } catch (const std::exception& e) {
        return std::unexpected(std::format("Failed to create dataset from COLMAP: {}", e.what()));
>>>>>>> 65e49c9a
    }
}

inline std::expected<std::tuple<std::shared_ptr<CameraDataset>, torch::Tensor>, std::string>
create_dataset_from_transforms(const gs::param::DatasetConfig& datasetConfig) {

    try {
        if (!std::filesystem::exists(datasetConfig.data_path)) {
            return std::unexpected(std::format("Data path does not exist: {}",
                                               datasetConfig.data_path.string()));
        }

        // Read COLMAP data with specified images folder
        auto [camera_infos, scene_center] = read_transforms_cameras_and_images(
            datasetConfig.data_path);

        std::vector<std::shared_ptr<Camera>> cameras;
        cameras.reserve(camera_infos.size());

        for (size_t i = 0; i < camera_infos.size(); ++i) {
            const auto& info = camera_infos[i];

            auto cam = std::make_shared<Camera>(
                info._R,
                info._T,
                info._focal_x,
                info._focal_y,
                info._center_x,
                info._center_y,
                info._radial_distortion,
                info._tangential_distortion,
                info._camera_model_type,
                info._image_name,
                info._image_path,
                info._width,
                info._height,
                static_cast<int>(i));

            cameras.push_back(std::move(cam));
        }

        // Create dataset with ALL images
        auto dataset = std::make_shared<CameraDataset>(
            std::move(cameras), datasetConfig, CameraDataset::Split::ALL);

        return std::make_tuple(dataset, scene_center);

    } catch (const std::exception& e) {
        return std::unexpected(std::format("Failed to create dataset from COLMAP: {}", e.what()));
    }
}

inline auto create_dataloader_from_dataset(
    std::shared_ptr<CameraDataset> dataset,
    int num_workers = 4) {

    const size_t dataset_size = dataset->size().value();

    return torch::data::make_data_loader(
        *dataset,
        torch::data::samplers::RandomSampler(dataset_size),
        torch::data::DataLoaderOptions()
            .batch_size(1)
            .workers(num_workers)
            .enforce_ordering(false));
}<|MERGE_RESOLUTION|>--- conflicted
+++ resolved
@@ -155,41 +155,10 @@
         auto dataset = std::make_shared<CameraDataset>(
             std::move(cameras), datasetConfig, CameraDataset::Split::ALL);
 
-<<<<<<< HEAD
-    // Read COLMAP data with specified images folder
-    auto [camera_infos, scene_center] = read_colmap_cameras_and_images(
-        datasetConfig.data_path, datasetConfig.images);
-
-    std::vector<std::shared_ptr<Camera>> cameras;
-    cameras.reserve(camera_infos.size());
-
-    for (size_t i = 0; i < camera_infos.size(); ++i) {
-        const auto& info = camera_infos[i];
-
-        auto cam = std::make_shared<Camera>(
-            info._R,
-            info._T,
-            info._focal_x,
-            info._focal_y,
-            info._center_x,
-            info._center_y,
-            info._radial_distortion,
-            info._tangential_distortion,
-            info._camera_model_type,
-            info._image_name,
-            info._image_path,
-            info._mask_path,
-            info._width,
-            info._height,
-            static_cast<int>(i));
-
-        cameras.push_back(std::move(cam));
-=======
         return std::make_tuple(dataset, scene_center);
 
     } catch (const std::exception& e) {
         return std::unexpected(std::format("Failed to create dataset from COLMAP: {}", e.what()));
->>>>>>> 65e49c9a
     }
 }
 
@@ -224,6 +193,7 @@
                 info._camera_model_type,
                 info._image_name,
                 info._image_path,
+                info._mask_path,
                 info._width,
                 info._height,
                 static_cast<int>(i));
