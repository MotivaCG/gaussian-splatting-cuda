--- conflicted
+++ resolved
@@ -55,31 +55,6 @@
         CameraDataset& operator=(CameraDataset&&) noexcept = default;
         CameraDataset& operator=(const CameraDataset&) = default;
 
-<<<<<<< HEAD
-        void preload_data() {
-            if (!_image_cache.empty()) {
-                std::cout << "Dataset already preloaded." << std::endl;
-                return;
-            }
-
-            std::cout << "Preloading dataset into RAM... This may take a moment." << std::endl;
-            _image_cache.reserve(_indices.size());
-            _attention_weights_cache.reserve(_indices.size());
-
-            for (size_t i = 0; i < _indices.size(); ++i) {
-                size_t camera_idx = _indices[i];
-                auto& cam = _cameras[camera_idx];
-                torch::Tensor image = cam->load_and_get_image(_datasetConfig.resolution);
-                _image_cache.push_back(image.clone());
-                torch::Tensor attention_weights = cam->load_and_get_attention_weights(_datasetConfig.resolution);
-                if (attention_weights.defined())
-                    _attention_weights_cache.push_back(attention_weights.clone());
-            }
-            std::cout << "Dataset preloading complete." << std::endl;
-        }
-
-=======
->>>>>>> d8c6552c
         CameraExample get(size_t index) override {
             if (index >= _indices.size()) {
                 throw std::out_of_range("Dataset index out of range");
@@ -88,18 +63,6 @@
             size_t camera_idx = _indices[index];
             auto& cam = _cameras[camera_idx];
 
-<<<<<<< HEAD
-            if (!_image_cache.empty() && _image_cache.size() > index) {
-                // Get tensors directly from RAM cache
-                if (!_attention_weights_cache.empty())
-                    return {{cam.get(), _image_cache[index], _attention_weights_cache[index]}, torch::empty({})};
-                else
-                    return {{cam.get(), _image_cache[index], torch::Tensor()}, torch::empty({})};
-            }
-            
-            // Fallback to loading from disk if not preloaded
-=======
->>>>>>> d8c6552c
             torch::Tensor image = cam->load_and_get_image(_datasetConfig.resolution);
             torch::Tensor attention_weights = cam->load_and_get_attention_weights(_datasetConfig.resolution);
             return {{cam.get(), std::move(image), std::move(attention_weights)}, torch::empty({})};
@@ -135,10 +98,6 @@
         const gs::param::DatasetConfig& _datasetConfig;
         Split _split;
         std::vector<size_t> _indices;
-<<<<<<< HEAD
-        std::vector<torch::Tensor> _image_cache;
-        std::vector<torch::Tensor> _attention_weights_cache;
-=======
     };
 
     // Infinite random sampler for continuous data flow
@@ -160,7 +119,6 @@
 
     private:
         size_t dataset_size_;
->>>>>>> d8c6552c
     };
 
     inline std::expected<std::tuple<std::shared_ptr<CameraDataset>, torch::Tensor>, std::string>
