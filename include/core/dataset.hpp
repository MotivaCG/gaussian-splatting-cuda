#pragma once

#include "core/camera.hpp"
#include "core/colmap_reader.hpp"
#include "core/parameters.hpp"
#include "core/transforms_reader.hpp"
#include <expected>
#include <format>
#include <memory>
#include <torch/torch.h>
#include <vector>

// Camera with loaded image
<<<<<<< HEAD
struct CameraWithImage {
    Camera* camera;
    torch::Tensor imageTensor;
    torch::Tensor attentionMaskTensor;
};

using CameraExample = torch::data::Example<CameraWithImage, torch::Tensor>;

class CameraDataset : public torch::data::Dataset<CameraDataset, CameraExample> {
public:
    enum class Split {
        TRAIN,
        VAL,
        ALL
=======
namespace gs {
    struct CameraWithImage {
        Camera* camera;
        torch::Tensor image;
>>>>>>> d9de000a
    };

    using CameraExample = torch::data::Example<CameraWithImage, torch::Tensor>;

    class CameraDataset : public torch::data::Dataset<CameraDataset, CameraExample> {
    public:
        enum class Split {
            TRAIN,
            VAL,
            ALL
        };

        CameraDataset(std::vector<std::shared_ptr<Camera>> cameras,
                      const gs::param::DatasetConfig& params,
                      Split split = Split::ALL)
            : _cameras(std::move(cameras)),
              _datasetConfig(params),
              _split(split) {

            // Create indices based on split
            _indices.clear();
            for (size_t i = 0; i < _cameras.size(); ++i) {
                const bool is_test = (i % params.test_every) == 0;

                if (_split == Split::ALL ||
                    (_split == Split::TRAIN && !is_test) ||
                    (_split == Split::VAL && is_test)) {
                    _indices.push_back(i);
                }
            }

            std::cout << "Dataset created with " << _indices.size()
                      << " images (split: " << static_cast<int>(_split) << ")" << std::endl;
        }
        // Default copy constructor works with shared_ptr
        CameraDataset(const CameraDataset&) = default;
        CameraDataset(CameraDataset&&) noexcept = default;
        CameraDataset& operator=(CameraDataset&&) noexcept = default;
        CameraDataset& operator=(const CameraDataset&) = default;

        void preload_data() {
            if (!_image_cache.empty()) {
                std::cout << "Dataset already preloaded." << std::endl;
                return;
            }

            std::cout << "Preloading dataset into RAM... This may take a moment." << std::endl;
            _image_cache.reserve(_indices.size());

            for (size_t i = 0; i < _indices.size(); ++i) {
                size_t camera_idx = _indices[i];
                auto& cam = _cameras[camera_idx];
                torch::Tensor image = cam->load_and_get_image(_datasetConfig.resolution);
                _image_cache.push_back(image.clone());
            }
            std::cout << "Dataset preloading complete." << std::endl;
        }

        CameraExample get(size_t index) override {
            if (index >= _indices.size()) {
                throw std::out_of_range("Dataset index out of range");
            }

            size_t camera_idx = _indices[index];
            auto& cam = _cameras[camera_idx];
<<<<<<< HEAD
            torch::Tensor image = cam->load_and_get_image(_datasetConfig.resolution);
            torch::Tensor attention_weights = cam->load_and_get_attention_weights(_datasetConfig.resolution);
            _image_cache.push_back(image.clone());
            _attention_weights_cache.push_back(attention_weights.clone());
        }
        std::cout << "Dataset preloading complete." << std::endl;
    }
=======
>>>>>>> d9de000a

            if (!_image_cache.empty() && _image_cache.size() > index) {
                // Get tensors directly from RAM cache
                return {{cam.get(), _image_cache[index]}, torch::empty({})};
            } else {
                // Fallback to loading from disk if not preloaded
                torch::Tensor image = cam->load_and_get_image(_datasetConfig.resolution);
                return {{cam.get(), std::move(image)}, torch::empty({})};
            }
        }

        torch::optional<size_t> size() const override {
            return _indices.size();
        }

<<<<<<< HEAD
        if (!_image_cache.empty() && _image_cache.size() > index) {
            // Get tensors directly from RAM cache
            return {{cam.get(), _image_cache[index], _attention_weights_cache[index]}, torch::empty({})};
        } else {
            // Fallback to loading from disk if not preloaded
            torch::Tensor image = cam->load_and_get_image(_datasetConfig.resolution);
            torch::Tensor attention_weights = cam->load_and_get_attention_weights(_datasetConfig.resolution);
            return {{cam.get(), std::move(image), std::move(attention_weights)}, torch::empty({})};
=======
        const std::vector<std::shared_ptr<Camera>>& get_cameras() const {
            return _cameras;
>>>>>>> d9de000a
        }

        Split get_split() const { return _split; }

    private:
        std::vector<std::shared_ptr<Camera>> _cameras;
        const gs::param::DatasetConfig& _datasetConfig;
        Split _split;
        std::vector<size_t> _indices;
        std::vector<torch::Tensor> _image_cache;
    };

    inline std::expected<std::tuple<std::shared_ptr<CameraDataset>, torch::Tensor>, std::string>
    create_dataset_from_colmap(const gs::param::DatasetConfig& datasetConfig) {

        try {
            if (!std::filesystem::exists(datasetConfig.data_path)) {
                return std::unexpected(std::format("Data path does not exist: {}",
                                                   datasetConfig.data_path.string()));
            }

<<<<<<< HEAD
private:
    std::vector<std::shared_ptr<Camera>> _cameras;
    const gs::param::DatasetConfig& _datasetConfig;
    Split _split;
    std::vector<size_t> _indices;
    std::vector<torch::Tensor> _image_cache;
    std::vector<torch::Tensor> _attention_weights_cache;
};
=======
            // Read COLMAP data with specified images folder
            auto [camera_infos, scene_center] = read_colmap_cameras_and_images(
                datasetConfig.data_path, datasetConfig.images);

            std::vector<std::shared_ptr<Camera>> cameras;
            cameras.reserve(camera_infos.size());

            for (size_t i = 0; i < camera_infos.size(); ++i) {
                const auto& info = camera_infos[i];

                auto cam = std::make_shared<Camera>(
                    info._R,
                    info._T,
                    info._focal_x,
                    info._focal_y,
                    info._center_x,
                    info._center_y,
                    info._radial_distortion,
                    info._tangential_distortion,
                    info._camera_model_type,
                    info._image_name,
                    info._image_path,
                    info._width,
                    info._height,
                    static_cast<int>(i));

                cameras.push_back(std::move(cam));
            }
>>>>>>> d9de000a

            // Create dataset with ALL images
            auto dataset = std::make_shared<CameraDataset>(
                std::move(cameras), datasetConfig, CameraDataset::Split::ALL);

            return std::make_tuple(dataset, scene_center);

<<<<<<< HEAD
        // Read COLMAP data with specified images folder
        auto [camera_infos, scene_center] = read_colmap_cameras_and_images(
            datasetConfig.data_path, datasetConfig.images);

        std::vector<std::shared_ptr<Camera>> cameras;
        cameras.reserve(camera_infos.size());

        for (size_t i = 0; i < camera_infos.size(); ++i) {
            const auto& info = camera_infos[i];

            auto cam = std::make_shared<Camera>(
                info._R,
                info._T,
                info._focal_x,
                info._focal_y,
                info._center_x,
                info._center_y,
                info._radial_distortion,
                info._tangential_distortion,
                info._camera_model_type,
                info._image_name,
                info._image_path,
                info._mask_path,
                info._width,
                info._height,
                static_cast<int>(i));

            cameras.push_back(std::move(cam));
=======
        } catch (const std::exception& e) {
            return std::unexpected(std::format("Failed to create dataset from COLMAP: {}", e.what()));
>>>>>>> d9de000a
        }
    }

    inline std::expected<std::tuple<std::shared_ptr<CameraDataset>, torch::Tensor>, std::string>
    create_dataset_from_transforms(const gs::param::DatasetConfig& datasetConfig) {

        try {
            if (!std::filesystem::exists(datasetConfig.data_path)) {
                return std::unexpected(std::format("Data path does not exist: {}",
                                                   datasetConfig.data_path.string()));
            }

            // Read COLMAP data with specified images folder
            auto [camera_infos, scene_center] = read_transforms_cameras_and_images(
                datasetConfig.data_path);

            std::vector<std::shared_ptr<Camera>> cameras;
            cameras.reserve(camera_infos.size());

            for (size_t i = 0; i < camera_infos.size(); ++i) {
                const auto& info = camera_infos[i];

                auto cam = std::make_shared<Camera>(
                    info._R,
                    info._T,
                    info._focal_x,
                    info._focal_y,
                    info._center_x,
                    info._center_y,
                    info._radial_distortion,
                    info._tangential_distortion,
                    info._camera_model_type,
                    info._image_name,
                    info._image_path,
                    info._width,
                    info._height,
                    static_cast<int>(i));

                cameras.push_back(std::move(cam));
            }

            // Create dataset with ALL images
            auto dataset = std::make_shared<CameraDataset>(
                std::move(cameras), datasetConfig, CameraDataset::Split::ALL);

            return std::make_tuple(dataset, scene_center);

<<<<<<< HEAD
        // Read COLMAP data with specified images folder
        auto [camera_infos, scene_center] = read_transforms_cameras_and_images(
            datasetConfig.data_path);

        std::vector<std::shared_ptr<Camera>> cameras;
        cameras.reserve(camera_infos.size());

        for (size_t i = 0; i < camera_infos.size(); ++i) {
            const auto& info = camera_infos[i];

            auto cam = std::make_shared<Camera>(
                info._R,
                info._T,
                info._focal_x,
                info._focal_y,
                info._center_x,
                info._center_y,
                info._radial_distortion,
                info._tangential_distortion,
                info._camera_model_type,
                info._image_name,
                info._image_path,
                info._mask_path,
                info._width,
                info._height,
                static_cast<int>(i));

            cameras.push_back(std::move(cam));
=======
        } catch (const std::exception& e) {
            return std::unexpected(std::format("Failed to create dataset from COLMAP: {}", e.what()));
>>>>>>> d9de000a
        }
    }

    inline auto create_dataloader_from_dataset(
        std::shared_ptr<CameraDataset> dataset,
        int num_workers = 4) {

        const size_t dataset_size = dataset->size().value();

        return torch::data::make_data_loader(
            *dataset,
            torch::data::samplers::RandomSampler(dataset_size),
            torch::data::DataLoaderOptions()
                .batch_size(1)
                .workers(num_workers)
                .enforce_ordering(false));
    }
} // namespace gs<|MERGE_RESOLUTION|>--- conflicted
+++ resolved
@@ -11,27 +11,11 @@
 #include <vector>
 
 // Camera with loaded image
-<<<<<<< HEAD
-struct CameraWithImage {
-    Camera* camera;
-    torch::Tensor imageTensor;
-    torch::Tensor attentionMaskTensor;
-};
-
-using CameraExample = torch::data::Example<CameraWithImage, torch::Tensor>;
-
-class CameraDataset : public torch::data::Dataset<CameraDataset, CameraExample> {
-public:
-    enum class Split {
-        TRAIN,
-        VAL,
-        ALL
-=======
 namespace gs {
     struct CameraWithImage {
         Camera* camera;
         torch::Tensor image;
->>>>>>> d9de000a
+        torch::Tensor attentionMask;
     };
 
     using CameraExample = torch::data::Example<CameraWithImage, torch::Tensor>;
@@ -80,12 +64,15 @@
 
             std::cout << "Preloading dataset into RAM... This may take a moment." << std::endl;
             _image_cache.reserve(_indices.size());
+            _attention_weights_cache.reserve(_indices.size());
 
             for (size_t i = 0; i < _indices.size(); ++i) {
                 size_t camera_idx = _indices[i];
                 auto& cam = _cameras[camera_idx];
                 torch::Tensor image = cam->load_and_get_image(_datasetConfig.resolution);
                 _image_cache.push_back(image.clone());
+                torch::Tensor attention_weights = cam->load_and_get_attention_weights(_datasetConfig.resolution);
+                _attention_weights_cache.push_back(attention_weights.clone());
             }
             std::cout << "Dataset preloading complete." << std::endl;
         }
@@ -97,24 +84,15 @@
 
             size_t camera_idx = _indices[index];
             auto& cam = _cameras[camera_idx];
-<<<<<<< HEAD
-            torch::Tensor image = cam->load_and_get_image(_datasetConfig.resolution);
-            torch::Tensor attention_weights = cam->load_and_get_attention_weights(_datasetConfig.resolution);
-            _image_cache.push_back(image.clone());
-            _attention_weights_cache.push_back(attention_weights.clone());
-        }
-        std::cout << "Dataset preloading complete." << std::endl;
-    }
-=======
->>>>>>> d9de000a
 
             if (!_image_cache.empty() && _image_cache.size() > index) {
                 // Get tensors directly from RAM cache
-                return {{cam.get(), _image_cache[index]}, torch::empty({})};
+                return {{cam.get(), _image_cache[index], _attention_weights_cache[index]}, torch::empty({})};
             } else {
                 // Fallback to loading from disk if not preloaded
                 torch::Tensor image = cam->load_and_get_image(_datasetConfig.resolution);
-                return {{cam.get(), std::move(image)}, torch::empty({})};
+                torch::Tensor attention_weights = cam->load_and_get_attention_weights(_datasetConfig.resolution);
+                return {{cam.get(), std::move(image), std::move(attention_weights)}, torch::empty({})};
             }
         }
 
@@ -122,19 +100,8 @@
             return _indices.size();
         }
 
-<<<<<<< HEAD
-        if (!_image_cache.empty() && _image_cache.size() > index) {
-            // Get tensors directly from RAM cache
-            return {{cam.get(), _image_cache[index], _attention_weights_cache[index]}, torch::empty({})};
-        } else {
-            // Fallback to loading from disk if not preloaded
-            torch::Tensor image = cam->load_and_get_image(_datasetConfig.resolution);
-            torch::Tensor attention_weights = cam->load_and_get_attention_weights(_datasetConfig.resolution);
-            return {{cam.get(), std::move(image), std::move(attention_weights)}, torch::empty({})};
-=======
         const std::vector<std::shared_ptr<Camera>>& get_cameras() const {
             return _cameras;
->>>>>>> d9de000a
         }
 
         Split get_split() const { return _split; }
@@ -145,6 +112,7 @@
         Split _split;
         std::vector<size_t> _indices;
         std::vector<torch::Tensor> _image_cache;
+        std::vector<torch::Tensor> _attention_weights_cache;
     };
 
     inline std::expected<std::tuple<std::shared_ptr<CameraDataset>, torch::Tensor>, std::string>
@@ -156,16 +124,6 @@
                                                    datasetConfig.data_path.string()));
             }
 
-<<<<<<< HEAD
-private:
-    std::vector<std::shared_ptr<Camera>> _cameras;
-    const gs::param::DatasetConfig& _datasetConfig;
-    Split _split;
-    std::vector<size_t> _indices;
-    std::vector<torch::Tensor> _image_cache;
-    std::vector<torch::Tensor> _attention_weights_cache;
-};
-=======
             // Read COLMAP data with specified images folder
             auto [camera_infos, scene_center] = read_colmap_cameras_and_images(
                 datasetConfig.data_path, datasetConfig.images);
@@ -188,13 +146,13 @@
                     info._camera_model_type,
                     info._image_name,
                     info._image_path,
+                    info._mask_path,
                     info._width,
                     info._height,
                     static_cast<int>(i));
 
                 cameras.push_back(std::move(cam));
             }
->>>>>>> d9de000a
 
             // Create dataset with ALL images
             auto dataset = std::make_shared<CameraDataset>(
@@ -202,39 +160,8 @@
 
             return std::make_tuple(dataset, scene_center);
 
-<<<<<<< HEAD
-        // Read COLMAP data with specified images folder
-        auto [camera_infos, scene_center] = read_colmap_cameras_and_images(
-            datasetConfig.data_path, datasetConfig.images);
-
-        std::vector<std::shared_ptr<Camera>> cameras;
-        cameras.reserve(camera_infos.size());
-
-        for (size_t i = 0; i < camera_infos.size(); ++i) {
-            const auto& info = camera_infos[i];
-
-            auto cam = std::make_shared<Camera>(
-                info._R,
-                info._T,
-                info._focal_x,
-                info._focal_y,
-                info._center_x,
-                info._center_y,
-                info._radial_distortion,
-                info._tangential_distortion,
-                info._camera_model_type,
-                info._image_name,
-                info._image_path,
-                info._mask_path,
-                info._width,
-                info._height,
-                static_cast<int>(i));
-
-            cameras.push_back(std::move(cam));
-=======
         } catch (const std::exception& e) {
             return std::unexpected(std::format("Failed to create dataset from COLMAP: {}", e.what()));
->>>>>>> d9de000a
         }
     }
 
@@ -269,6 +196,7 @@
                     info._camera_model_type,
                     info._image_name,
                     info._image_path,
+                    info._mask_path,
                     info._width,
                     info._height,
                     static_cast<int>(i));
@@ -282,39 +210,8 @@
 
             return std::make_tuple(dataset, scene_center);
 
-<<<<<<< HEAD
-        // Read COLMAP data with specified images folder
-        auto [camera_infos, scene_center] = read_transforms_cameras_and_images(
-            datasetConfig.data_path);
-
-        std::vector<std::shared_ptr<Camera>> cameras;
-        cameras.reserve(camera_infos.size());
-
-        for (size_t i = 0; i < camera_infos.size(); ++i) {
-            const auto& info = camera_infos[i];
-
-            auto cam = std::make_shared<Camera>(
-                info._R,
-                info._T,
-                info._focal_x,
-                info._focal_y,
-                info._center_x,
-                info._center_y,
-                info._radial_distortion,
-                info._tangential_distortion,
-                info._camera_model_type,
-                info._image_name,
-                info._image_path,
-                info._mask_path,
-                info._width,
-                info._height,
-                static_cast<int>(i));
-
-            cameras.push_back(std::move(cam));
-=======
         } catch (const std::exception& e) {
             return std::unexpected(std::format("Failed to create dataset from COLMAP: {}", e.what()));
->>>>>>> d9de000a
         }
     }
 
