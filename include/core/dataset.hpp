--- conflicted
+++ resolved
@@ -87,23 +87,16 @@
 
             if (!_image_cache.empty() && _image_cache.size() > index) {
                 // Get tensors directly from RAM cache
-<<<<<<< HEAD
                 if (!_attention_weights_cache.empty())
                     return {{cam.get(), _image_cache[index], _attention_weights_cache[index]}, torch::empty({})};
                 else
                     return {{cam.get(), _image_cache[index], torch::Tensor()}, torch::empty({})};
-            } else {
-                // Fallback to loading from disk if not preloaded
-                torch::Tensor image = cam->load_and_get_image(_datasetConfig.resolution);
-                torch::Tensor attention_weights = cam->load_and_get_attention_weights(_datasetConfig.resolution);
-                return {{cam.get(), std::move(image), std::move(attention_weights)}, torch::empty({})};
-=======
-                return {{cam.get(), _image_cache[index]}, torch::empty({})};
->>>>>>> 75224a9d
-            }
+            }
+            
             // Fallback to loading from disk if not preloaded
             torch::Tensor image = cam->load_and_get_image(_datasetConfig.resolution);
-            return {{cam.get(), std::move(image)}, torch::empty({})};
+            torch::Tensor attention_weights = cam->load_and_get_attention_weights(_datasetConfig.resolution);
+            return {{cam.get(), std::move(image), std::move(attention_weights)}, torch::empty({})};
         }
 
         torch::optional<size_t> size() const override {
