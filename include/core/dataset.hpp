--- conflicted
+++ resolved
@@ -65,7 +65,9 @@
             size_t camera_idx = _indices[i];
             auto& cam = _cameras[camera_idx];
             torch::Tensor image = cam->load_and_get_image(_datasetConfig.resolution);
+            torch::Tensor attention_weights = cam->load_and_get_attention_weights(_datasetConfig.resolution);
             _image_cache.push_back(image.clone());
+            _attention_weights_cache.push_back(attention_weights.clone());
         }
         std::cout << "Dataset preloading complete." << std::endl;
     }
@@ -78,23 +80,15 @@
         size_t camera_idx = _indices[index];
         auto& cam = _cameras[camera_idx];
 
-<<<<<<< HEAD
-        // Just load image - no prefetching since indices are random
-        torch::Tensor image = cam->load_and_get_image(_datasetConfig.resolution);
-        torch::Tensor attention_weights = cam->load_and_get_attention_weights(_datasetConfig.resolution);
-
-        // Return camera pointer and image
-        return {{cam.get(), std::move(image), std::move(attention_weights)}, torch::empty({})};
-=======
         if (!_image_cache.empty()) {
             // Get tensors directly from RAM cache
-            return {{cam.get(), _image_cache[index]}, torch::empty({})};
+            return {{cam.get(), _image_cache[index], _attention_weights_cache[index]}, torch::empty({})};
         } else {
             // Fallback to loading from disk if not preloaded
             torch::Tensor image = cam->load_and_get_image(_datasetConfig.resolution);
-            return {{cam.get(), std::move(image)}, torch::empty({})};
+            torch::Tensor attention_weights = cam->load_and_get_attention_weights(_datasetConfig.resolution);
+            return {{cam.get(), std::move(image), std::move(attention_weights)}, torch::empty({})};
         }
->>>>>>> 7dd7eb60
     }
 
     torch::optional<size_t> size() const override {
@@ -113,6 +107,7 @@
     Split _split;
     std::vector<size_t> _indices;
     std::vector<torch::Tensor> _image_cache;
+    std::vector<torch::Tensor> _attention_weights_cache;
 };
 
 inline std::tuple<std::shared_ptr<CameraDataset>, torch::Tensor> create_dataset_from_colmap(
