#pragma once

#include "external/indicators.hpp"
#include <chrono>
#include <iomanip>
#include <iostream>
#include <sstream>

class TrainingProgress {
private:
    std::unique_ptr<indicators::ProgressBar> progress_bar_;
    std::chrono::steady_clock::time_point start_time_;
    int total_iterations_;
    int update_frequency_;

public:
    TrainingProgress(int total_iterations, int update_frequency = 100)
        : total_iterations_(total_iterations),
          update_frequency_(update_frequency) {

        // Create progress bar with proper syntax for your indicators version
        progress_bar_ = std::make_unique<indicators::ProgressBar>();

        // Configure the progress bar after creation using constructor syntax
        progress_bar_->set_option(indicators::option::BarWidth(40));
        progress_bar_->set_option(indicators::option::Start("["));
<<<<<<< HEAD

#ifdef _WIN32
        progress_bar_->set_option(indicators::option::Fill("#"));
        progress_bar_->set_option(indicators::option::Lead(">"));
        progress_bar_->set_option(indicators::option::Remainder("-"));
=======
        
        // Use ASCII characters on Windows, Unicode on other platforms
#ifdef _WIN32
        progress_bar_->set_option(indicators::option::Fill("="));
        progress_bar_->set_option(indicators::option::Lead(">"));
        progress_bar_->set_option(indicators::option::Remainder(" "));
>>>>>>> cc19bcea
#else
        progress_bar_->set_option(indicators::option::Fill("█"));
        progress_bar_->set_option(indicators::option::Lead("▌"));
        progress_bar_->set_option(indicators::option::Remainder("░"));
<<<<<<< HEAD
#endif // _WIN32

=======
#endif
>>>>>>> cc19bcea
        progress_bar_->set_option(indicators::option::End("]"));
        progress_bar_->set_option(indicators::option::PrefixText("Training "));
        progress_bar_->set_option(indicators::option::PostfixText("Initializing..."));
        progress_bar_->set_option(indicators::option::ShowPercentage(true));
        progress_bar_->set_option(indicators::option::ShowElapsedTime(true));
        progress_bar_->set_option(indicators::option::ShowRemainingTime(true));

        // Set color using the correct syntax for your indicators version
        progress_bar_->set_option(indicators::option::ForegroundColor(indicators::Color::cyan));

        // Set font styles
        std::vector<indicators::FontStyle> styles;
        styles.push_back(indicators::FontStyle::bold);
        progress_bar_->set_option(indicators::option::FontStyles(styles));

        start_time_ = std::chrono::steady_clock::now();
    }

    void update(int current_iteration, float loss, int splat_count, bool is_refining = false) {
        if (current_iteration % update_frequency_ != 0)
            return;

        float progress = static_cast<float>(current_iteration) / total_iterations_ * 100;
        progress_bar_->set_progress(static_cast<size_t>(progress));

        std::ostringstream postfix;
        postfix << current_iteration << "/" << total_iterations_
                << " | Loss: " << std::fixed << std::setprecision(4) << loss
                << " | Splats: " << splat_count;

        if (is_refining) {
            postfix << " (+)";
        }

        progress_bar_->set_option(indicators::option::PostfixText(postfix.str()));
    }

    void pause() {
        if (!progress_bar_->is_completed()) {
            progress_bar_->mark_as_completed();
            std::cout << std::endl;
        }
    }

    void resume(int current_iteration, float loss, int splat_count) {
        // Reset the progress bar
        progress_bar_->set_progress(static_cast<size_t>(
            static_cast<float>(current_iteration) / total_iterations_ * 100));
        update(current_iteration, loss, splat_count, false);
    }

    void complete() {
        if (!progress_bar_->is_completed()) {
            progress_bar_->set_progress(100);
            progress_bar_->mark_as_completed();
            std::cout << std::endl;
        }
    }

    void print_final_summary(int final_splats, int actual_iterations = -1) {
        complete(); // Ensure progress bar is completed first

        auto end_time = std::chrono::steady_clock::now();
        auto elapsed = std::chrono::duration<double>(end_time - start_time_).count();

        int iterations_used = (actual_iterations > 0) ? actual_iterations : total_iterations_;

        std::cout << std::endl
#ifdef _WIN32
                  << "* Training completed in "
#else
                  << "✓ Training completed in "
#endif
                  << std::fixed << std::setprecision(3) << elapsed << "s"
                  << " (avg " << std::fixed << std::setprecision(1)
                  << iterations_used / elapsed << " iter/s)"
                  << std::endl
#ifdef _WIN32
                  << "* Final splats: " << final_splats
#else
                  << "✓ Final splats: " << final_splats
#endif
                  << std::endl;
    }

    // Destructor ensures completion
    ~TrainingProgress() {
        complete();
    }
};<|MERGE_RESOLUTION|>--- conflicted
+++ resolved
@@ -24,30 +24,17 @@
         // Configure the progress bar after creation using constructor syntax
         progress_bar_->set_option(indicators::option::BarWidth(40));
         progress_bar_->set_option(indicators::option::Start("["));
-<<<<<<< HEAD
-
-#ifdef _WIN32
-        progress_bar_->set_option(indicators::option::Fill("#"));
-        progress_bar_->set_option(indicators::option::Lead(">"));
-        progress_bar_->set_option(indicators::option::Remainder("-"));
-=======
         
         // Use ASCII characters on Windows, Unicode on other platforms
 #ifdef _WIN32
         progress_bar_->set_option(indicators::option::Fill("="));
         progress_bar_->set_option(indicators::option::Lead(">"));
         progress_bar_->set_option(indicators::option::Remainder(" "));
->>>>>>> cc19bcea
 #else
         progress_bar_->set_option(indicators::option::Fill("█"));
         progress_bar_->set_option(indicators::option::Lead("▌"));
         progress_bar_->set_option(indicators::option::Remainder("░"));
-<<<<<<< HEAD
-#endif // _WIN32
-
-=======
 #endif
->>>>>>> cc19bcea
         progress_bar_->set_option(indicators::option::End("]"));
         progress_bar_->set_option(indicators::option::PrefixText("Training "));
         progress_bar_->set_option(indicators::option::PostfixText("Initializing..."));
