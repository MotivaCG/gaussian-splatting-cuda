#pragma once

#include "core/point_cloud.hpp"
#include <expected>
#include <filesystem>
#include <mutex>
#include <string>
#include <thread>
#include <torch/torch.h>
#include <vector>

namespace gs {
    namespace param {
        struct TrainingParameters;
    }

    class SplatData {
    public:
        SplatData() = default;
        ~SplatData();

        SplatData(const SplatData&) = delete;
        SplatData& operator=(const SplatData&) = delete;
        SplatData(SplatData&& other) noexcept;
        SplatData& operator=(SplatData&& other) noexcept;

        // Constructor
        SplatData(int sh_degree,
                  torch::Tensor means,
                  torch::Tensor sh0,
                  torch::Tensor shN,
                  torch::Tensor scaling,
                  torch::Tensor rotation,
                  torch::Tensor opacity,
                  float scene_scale);

        // Static factory method to create from PointCloud
        static std::expected<SplatData, std::string> init_model_from_pointcloud(
            const gs::param::TrainingParameters& params,
            torch::Tensor scene_center,
            const PointCloud& point_cloud);

        // Computed getters (implemented in cpp)
        torch::Tensor get_means() const;
        torch::Tensor get_opacity() const;
        torch::Tensor get_rotation() const;
        torch::Tensor get_scaling() const;
        torch::Tensor get_shs() const;

        // Simple inline getters
        int get_active_sh_degree() const { return _active_sh_degree; }
        float get_scene_scale() const { return _scene_scale; }
        int64_t size() const { return _means.size(0); }

        // Raw tensor access for optimization (inline for performance)
        inline torch::Tensor& means() { return _means; }
        inline const torch::Tensor& means() const { return _means; }
        inline torch::Tensor& opacity_raw() { return _opacity; }
        inline const torch::Tensor& opacity_raw() const { return _opacity; }
        inline torch::Tensor& rotation_raw() { return _rotation; }
        inline const torch::Tensor& rotation_raw() const { return _rotation; }
        inline torch::Tensor& scaling_raw() { return _scaling; }
        inline const torch::Tensor& scaling_raw() const { return _scaling; }
        inline torch::Tensor& sh0() { return _sh0; }
        inline const torch::Tensor& sh0() const { return _sh0; }
        inline torch::Tensor& shN() { return _shN; }
        inline const torch::Tensor& shN() const { return _shN; }

        // Utility methods
        void increment_sh_degree();

        // Export methods - clean public interface
        void save_ply(const std::filesystem::path& root, int iteration, bool join_thread = false) const;

        // Get attribute names for the PLY format
        std::vector<std::string> get_attribute_names() const;

<<<<<<< HEAD
        // Remove splats that are outside of the mask
        void filterByMask(const torch::Tensor& keep_mask);
=======
    public:
        // Holds the magnitude of the screen space gradient
        torch::Tensor _densification_info = torch::empty({0});
>>>>>>> ddd3abf8

    private:
        int _active_sh_degree = 0;
        int _max_sh_degree = 0;
        float _scene_scale = 0.f;

        torch::Tensor _means;
        torch::Tensor _sh0;
        torch::Tensor _shN;
        torch::Tensor _scaling;
        torch::Tensor _rotation;
        torch::Tensor _opacity;

        // Thread management for async saves
        mutable std::vector<std::thread> _save_threads;
        mutable std::mutex _threads_mutex;

        // Convert to point cloud for export
        PointCloud to_point_cloud() const;

        // Helper to clean up finished threads
        void cleanup_finished_threads() const;
    };
} // namespace gs<|MERGE_RESOLUTION|>--- conflicted
+++ resolved
@@ -75,14 +75,12 @@
         // Get attribute names for the PLY format
         std::vector<std::string> get_attribute_names() const;
 
-<<<<<<< HEAD
         // Remove splats that are outside of the mask
         void filterByMask(const torch::Tensor& keep_mask);
-=======
+        
     public:
         // Holds the magnitude of the screen space gradient
         torch::Tensor _densification_info = torch::empty({0});
->>>>>>> ddd3abf8
 
     private:
         int _active_sh_degree = 0;
